// Copyright (c) 2015-present Mattermost, Inc. All Rights Reserved.
// See License.txt for license information.

package sqlstore

import (
	"database/sql"
	"fmt"
	"net/http"
	"sort"
	"strings"

	sq "github.com/Masterminds/squirrel"
	"github.com/mattermost/gorp"

	"github.com/mattermost/mattermost-server/einterfaces"
	"github.com/mattermost/mattermost-server/model"
	"github.com/mattermost/mattermost-server/store"
	"github.com/mattermost/mattermost-server/utils"
)

const (
	PROFILES_IN_CHANNEL_CACHE_SIZE  = model.CHANNEL_CACHE_SIZE
	PROFILES_IN_CHANNEL_CACHE_SEC   = 900 // 15 mins
	PROFILE_BY_IDS_CACHE_SIZE       = model.SESSION_CACHE_SIZE
	PROFILE_BY_IDS_CACHE_SEC        = 900 // 15 mins
	MAX_GROUP_CHANNELS_FOR_PROFILES = 50
)

var (
	USER_SEARCH_TYPE_NAMES_NO_FULL_NAME = []string{"Username", "Nickname"}
	USER_SEARCH_TYPE_NAMES              = []string{"Username", "FirstName", "LastName", "Nickname"}
	USER_SEARCH_TYPE_ALL_NO_FULL_NAME   = []string{"Username", "Nickname", "Email"}
	USER_SEARCH_TYPE_ALL                = []string{"Username", "FirstName", "LastName", "Nickname", "Email"}
)

type SqlUserStore struct {
	SqlStore
	metrics einterfaces.MetricsInterface

	// usersQuery is a starting point for all queries that return one or more Users.
	usersQuery sq.SelectBuilder
}

var profilesInChannelCache *utils.Cache = utils.NewLru(PROFILES_IN_CHANNEL_CACHE_SIZE)
var profileByIdsCache *utils.Cache = utils.NewLru(PROFILE_BY_IDS_CACHE_SIZE)

func (us SqlUserStore) ClearCaches() {
	profilesInChannelCache.Purge()
	profileByIdsCache.Purge()

	if us.metrics != nil {
		us.metrics.IncrementMemCacheInvalidationCounter("Profiles in Channel - Purge")
		us.metrics.IncrementMemCacheInvalidationCounter("Profile By Ids - Purge")
	}
}

func (us SqlUserStore) InvalidatProfileCacheForUser(userId string) {
	profileByIdsCache.Remove(userId)

	if us.metrics != nil {
		us.metrics.IncrementMemCacheInvalidationCounter("Profile By Ids - Remove")
	}
}

func NewSqlUserStore(sqlStore SqlStore, metrics einterfaces.MetricsInterface) store.UserStore {
	us := &SqlUserStore{
		SqlStore: sqlStore,
		metrics:  metrics,
	}

	us.usersQuery = us.getQueryBuilder().
		Select("u.*", "b.UserId IS NOT NULL AS IsBot", "COALESCE(b.Description, '') AS BotDescription").
		From("Users u").
		LeftJoin("Bots b ON ( b.UserId = u.Id )")

	for _, db := range sqlStore.GetAllConns() {
		table := db.AddTableWithName(model.User{}, "Users").SetKeys(false, "Id")
		table.ColMap("Id").SetMaxSize(26)
		table.ColMap("Username").SetMaxSize(64).SetUnique(true)
		table.ColMap("Password").SetMaxSize(128)
		table.ColMap("AuthData").SetMaxSize(128).SetUnique(true)
		table.ColMap("AuthService").SetMaxSize(32)
		table.ColMap("Email").SetMaxSize(128).SetUnique(true)
		table.ColMap("Nickname").SetMaxSize(64)
		table.ColMap("FirstName").SetMaxSize(64)
		table.ColMap("LastName").SetMaxSize(64)
		table.ColMap("Roles").SetMaxSize(256)
		table.ColMap("Props").SetMaxSize(4000)
		table.ColMap("NotifyProps").SetMaxSize(2000)
		table.ColMap("Locale").SetMaxSize(5)
		table.ColMap("MfaSecret").SetMaxSize(128)
		table.ColMap("Position").SetMaxSize(128)
		table.ColMap("Timezone").SetMaxSize(256)
	}

	return us
}

func (us SqlUserStore) CreateIndexesIfNotExists() {
	us.CreateIndexIfNotExists("idx_users_email", "Users", "Email")
	us.CreateIndexIfNotExists("idx_users_update_at", "Users", "UpdateAt")
	us.CreateIndexIfNotExists("idx_users_create_at", "Users", "CreateAt")
	us.CreateIndexIfNotExists("idx_users_delete_at", "Users", "DeleteAt")

	if us.DriverName() == model.DATABASE_DRIVER_POSTGRES {
		us.CreateIndexIfNotExists("idx_users_email_lower_textpattern", "Users", "lower(Email) text_pattern_ops")
		us.CreateIndexIfNotExists("idx_users_username_lower_textpattern", "Users", "lower(Username) text_pattern_ops")
		us.CreateIndexIfNotExists("idx_users_nickname_lower_textpattern", "Users", "lower(Nickname) text_pattern_ops")
		us.CreateIndexIfNotExists("idx_users_firstname_lower_textpattern", "Users", "lower(FirstName) text_pattern_ops")
		us.CreateIndexIfNotExists("idx_users_lastname_lower_textpattern", "Users", "lower(LastName) text_pattern_ops")
	}

	us.CreateFullTextIndexIfNotExists("idx_users_all_txt", "Users", strings.Join(USER_SEARCH_TYPE_ALL, ", "))
	us.CreateFullTextIndexIfNotExists("idx_users_all_no_full_name_txt", "Users", strings.Join(USER_SEARCH_TYPE_ALL_NO_FULL_NAME, ", "))
	us.CreateFullTextIndexIfNotExists("idx_users_names_txt", "Users", strings.Join(USER_SEARCH_TYPE_NAMES, ", "))
	us.CreateFullTextIndexIfNotExists("idx_users_names_no_full_name_txt", "Users", strings.Join(USER_SEARCH_TYPE_NAMES_NO_FULL_NAME, ", "))
}

func (us SqlUserStore) Save(user *model.User) store.StoreChannel {
	return store.Do(func(result *store.StoreResult) {
		if len(user.Id) > 0 {
			result.Err = model.NewAppError("SqlUserStore.Save", "store.sql_user.save.existing.app_error", nil, "user_id="+user.Id, http.StatusBadRequest)
			return
		}

		user.PreSave()
		if result.Err = user.IsValid(); result.Err != nil {
			return
		}

		if err := us.GetMaster().Insert(user); err != nil {
			if IsUniqueConstraintError(err, []string{"Email", "users_email_key", "idx_users_email_unique"}) {
				result.Err = model.NewAppError("SqlUserStore.Save", "store.sql_user.save.email_exists.app_error", nil, "user_id="+user.Id+", "+err.Error(), http.StatusBadRequest)
			} else if IsUniqueConstraintError(err, []string{"Username", "users_username_key", "idx_users_username_unique"}) {
				result.Err = model.NewAppError("SqlUserStore.Save", "store.sql_user.save.username_exists.app_error", nil, "user_id="+user.Id+", "+err.Error(), http.StatusBadRequest)
			} else {
				result.Err = model.NewAppError("SqlUserStore.Save", "store.sql_user.save.app_error", nil, "user_id="+user.Id+", "+err.Error(), http.StatusInternalServerError)
			}
		} else {
			result.Data = user
		}
	})
}

func (us SqlUserStore) Update(user *model.User, trustedUpdateData bool) (*model.UserUpdate, *model.AppError) {
	user.PreUpdate()

	if err := user.IsValid(); err != nil {
		return nil, err
	}

	oldUserResult, err := us.GetMaster().Get(model.User{}, user.Id)
	if err != nil {
		return nil, model.NewAppError("SqlUserStore.Update", "store.sql_user.update.finding.app_error", nil, "user_id="+user.Id+", "+err.Error(), http.StatusInternalServerError)
	}

	if oldUserResult == nil {
		return nil, model.NewAppError("SqlUserStore.Update", "store.sql_user.update.find.app_error", nil, "user_id="+user.Id, http.StatusBadRequest)
	}

	oldUser := oldUserResult.(*model.User)
	user.CreateAt = oldUser.CreateAt
	user.AuthData = oldUser.AuthData
	user.AuthService = oldUser.AuthService
	user.Password = oldUser.Password
	user.LastPasswordUpdate = oldUser.LastPasswordUpdate
	user.LastPictureUpdate = oldUser.LastPictureUpdate
	user.EmailVerified = oldUser.EmailVerified
	user.FailedAttempts = oldUser.FailedAttempts
	user.MfaSecret = oldUser.MfaSecret
	user.MfaActive = oldUser.MfaActive

	if !trustedUpdateData {
		user.Roles = oldUser.Roles
		user.DeleteAt = oldUser.DeleteAt
	}

	if user.IsOAuthUser() {
		if !trustedUpdateData {
			user.Email = oldUser.Email
		}
	} else if user.IsLDAPUser() && !trustedUpdateData {
		if user.Username != oldUser.Username || user.Email != oldUser.Email {
			return nil, model.NewAppError("SqlUserStore.Update", "store.sql_user.update.can_not_change_ldap.app_error", nil, "user_id="+user.Id, http.StatusBadRequest)
		}
	} else if user.Email != oldUser.Email {
		user.EmailVerified = false
	}

	if user.Username != oldUser.Username {
		user.UpdateMentionKeysFromUsername(oldUser.Username)
	}

	count, err := us.GetMaster().Update(user)
	if err != nil {
		if IsUniqueConstraintError(err, []string{"Email", "users_email_key", "idx_users_email_unique"}) {
			return nil, model.NewAppError("SqlUserStore.Update", "store.sql_user.update.email_taken.app_error", nil, "user_id="+user.Id+", "+err.Error(), http.StatusBadRequest)
		} else if IsUniqueConstraintError(err, []string{"Username", "users_username_key", "idx_users_username_unique"}) {
			return nil, model.NewAppError("SqlUserStore.Update", "store.sql_user.update.username_taken.app_error", nil, "user_id="+user.Id+", "+err.Error(), http.StatusBadRequest)
		}
		return nil, model.NewAppError("SqlUserStore.Update", "store.sql_user.update.updating.app_error", nil, "user_id="+user.Id+", "+err.Error(), http.StatusInternalServerError)
	}

	if count != 1 {
		return nil, model.NewAppError("SqlUserStore.Update", "store.sql_user.update.app_error", nil, fmt.Sprintf("user_id=%v, count=%v", user.Id, count), http.StatusInternalServerError)
	}

	user.Sanitize(map[string]bool{})
	oldUser.Sanitize(map[string]bool{})
	return &model.UserUpdate{New: user, Old: oldUser}, nil
}

func (us SqlUserStore) UpdateLastPictureUpdate(userId string) store.StoreChannel {
	return store.Do(func(result *store.StoreResult) {
		curTime := model.GetMillis()

		if _, err := us.GetMaster().Exec("UPDATE Users SET LastPictureUpdate = :Time, UpdateAt = :Time WHERE Id = :UserId", map[string]interface{}{"Time": curTime, "UserId": userId}); err != nil {
			result.Err = model.NewAppError("SqlUserStore.UpdateLastPictureUpdate", "store.sql_user.update_last_picture_update.app_error", nil, "user_id="+userId, http.StatusInternalServerError)
		} else {
			result.Data = userId
		}
	})
}

func (us SqlUserStore) ResetLastPictureUpdate(userId string) store.StoreChannel {
	return store.Do(func(result *store.StoreResult) {
		if _, err := us.GetMaster().Exec("UPDATE Users SET LastPictureUpdate = :Time, UpdateAt = :Time WHERE Id = :UserId", map[string]interface{}{"Time": 0, "UserId": userId}); err != nil {
			result.Err = model.NewAppError("SqlUserStore.ResetLastPictureUpdate", "store.sql_user.update_last_picture_update.app_error", nil, "user_id="+userId, http.StatusInternalServerError)
		} else {
			result.Data = userId
		}
	})
}

func (us SqlUserStore) UpdateUpdateAt(userId string) store.StoreChannel {
	return store.Do(func(result *store.StoreResult) {
		curTime := model.GetMillis()

		if _, err := us.GetMaster().Exec("UPDATE Users SET UpdateAt = :Time WHERE Id = :UserId", map[string]interface{}{"Time": curTime, "UserId": userId}); err != nil {
			result.Err = model.NewAppError("SqlUserStore.UpdateUpdateAt", "store.sql_user.update_update.app_error", nil, "user_id="+userId, http.StatusInternalServerError)
			return
		}

		result.Data = curTime
	})
}

func (us SqlUserStore) UpdatePassword(userId, hashedPassword string) store.StoreChannel {
	return store.Do(func(result *store.StoreResult) {
		updateAt := model.GetMillis()

		if _, err := us.GetMaster().Exec("UPDATE Users SET Password = :Password, LastPasswordUpdate = :LastPasswordUpdate, UpdateAt = :UpdateAt, AuthData = NULL, AuthService = '', FailedAttempts = 0 WHERE Id = :UserId", map[string]interface{}{"Password": hashedPassword, "LastPasswordUpdate": updateAt, "UpdateAt": updateAt, "UserId": userId}); err != nil {
			result.Err = model.NewAppError("SqlUserStore.UpdatePassword", "store.sql_user.update_password.app_error", nil, "id="+userId+", "+err.Error(), http.StatusInternalServerError)
		} else {
			result.Data = userId
		}
	})
}

func (us SqlUserStore) UpdateFailedPasswordAttempts(userId string, attempts int) store.StoreChannel {
	return store.Do(func(result *store.StoreResult) {
		if _, err := us.GetMaster().Exec("UPDATE Users SET FailedAttempts = :FailedAttempts WHERE Id = :UserId", map[string]interface{}{"FailedAttempts": attempts, "UserId": userId}); err != nil {
			result.Err = model.NewAppError("SqlUserStore.UpdateFailedPasswordAttempts", "store.sql_user.update_failed_pwd_attempts.app_error", nil, "user_id="+userId, http.StatusInternalServerError)
		} else {
			result.Data = userId
		}
	})
}

func (us SqlUserStore) UpdateAuthData(userId string, service string, authData *string, email string, resetMfa bool) (string, *model.AppError) {
	email = strings.ToLower(email)

	updateAt := model.GetMillis()

	query := `
			UPDATE
			     Users
			SET
			     Password = '',
			     LastPasswordUpdate = :LastPasswordUpdate,
			     UpdateAt = :UpdateAt,
			     FailedAttempts = 0,
			     AuthService = :AuthService,
			     AuthData = :AuthData`

	if len(email) != 0 {
		query += ", Email = :Email"
	}

	if resetMfa {
		query += ", MfaActive = false, MfaSecret = ''"
	}

	query += " WHERE Id = :UserId"

	if _, err := us.GetMaster().Exec(query, map[string]interface{}{"LastPasswordUpdate": updateAt, "UpdateAt": updateAt, "UserId": userId, "AuthService": service, "AuthData": authData, "Email": email}); err != nil {
		if IsUniqueConstraintError(err, []string{"Email", "users_email_key", "idx_users_email_unique", "AuthData", "users_authdata_key"}) {
			return "", model.NewAppError("SqlUserStore.UpdateAuthData", "store.sql_user.update_auth_data.email_exists.app_error", map[string]interface{}{"Service": service, "Email": email}, "user_id="+userId+", "+err.Error(), http.StatusBadRequest)
		}
		return "", model.NewAppError("SqlUserStore.UpdateAuthData", "store.sql_user.update_auth_data.app_error", nil, "id="+userId+", "+err.Error(), http.StatusInternalServerError)
	}
	return userId, nil
}

func (us SqlUserStore) UpdateMfaSecret(userId, secret string) store.StoreChannel {
	return store.Do(func(result *store.StoreResult) {
		updateAt := model.GetMillis()

		if _, err := us.GetMaster().Exec("UPDATE Users SET MfaSecret = :Secret, UpdateAt = :UpdateAt WHERE Id = :UserId", map[string]interface{}{"Secret": secret, "UpdateAt": updateAt, "UserId": userId}); err != nil {
			result.Err = model.NewAppError("SqlUserStore.UpdateMfaSecret", "store.sql_user.update_mfa_secret.app_error", nil, "id="+userId+", "+err.Error(), http.StatusInternalServerError)
		} else {
			result.Data = userId
		}
	})
}

func (us SqlUserStore) UpdateMfaActive(userId string, active bool) store.StoreChannel {
	return store.Do(func(result *store.StoreResult) {
		updateAt := model.GetMillis()

		if _, err := us.GetMaster().Exec("UPDATE Users SET MfaActive = :Active, UpdateAt = :UpdateAt WHERE Id = :UserId", map[string]interface{}{"Active": active, "UpdateAt": updateAt, "UserId": userId}); err != nil {
			result.Err = model.NewAppError("SqlUserStore.UpdateMfaActive", "store.sql_user.update_mfa_active.app_error", nil, "id="+userId+", "+err.Error(), http.StatusInternalServerError)
		} else {
			result.Data = userId
		}
	})
}

func (us SqlUserStore) Get(id string) (*model.User, *model.AppError) {
	query := us.usersQuery.Where("Id = ?", id)

	queryString, args, err := query.ToSql()
	if err != nil {
		return nil, model.NewAppError("SqlUserStore.Get", "store.sql_user.app_error", nil, err.Error(), http.StatusInternalServerError)
	}

	user := &model.User{}
	if err := us.GetReplica().SelectOne(user, queryString, args...); err == sql.ErrNoRows {
		return nil, model.NewAppError("SqlUserStore.Get", store.MISSING_ACCOUNT_ERROR, nil, "user_id="+id, http.StatusNotFound)
	} else if err != nil {
		return nil, model.NewAppError("SqlUserStore.Get", "store.sql_user.get.app_error", nil, "user_id="+id+", "+err.Error(), http.StatusInternalServerError)
	}

	return user, nil
}

func (us SqlUserStore) GetAll() store.StoreChannel {
	return store.Do(func(result *store.StoreResult) {
		query := us.usersQuery.OrderBy("Username ASC")

		queryString, args, err := query.ToSql()
		if err != nil {
			result.Err = model.NewAppError("SqlUserStore.GetAll", "store.sql_user.app_error", nil, err.Error(), http.StatusInternalServerError)
			return
		}

		var data []*model.User
		if _, err := us.GetReplica().Select(&data, queryString, args...); err != nil {
			result.Err = model.NewAppError("SqlUserStore.GetAll", "store.sql_user.get.app_error", nil, err.Error(), http.StatusInternalServerError)
			return
		}

		result.Data = data
	})
}

func (us SqlUserStore) GetAllAfter(limit int, afterId string) store.StoreChannel {
	return store.Do(func(result *store.StoreResult) {
		query := us.usersQuery.
			Where("Id > ?", afterId).
			OrderBy("Id ASC").
			Limit(uint64(limit))

		queryString, args, err := query.ToSql()
		if err != nil {
			result.Err = model.NewAppError("SqlUserStore.GetAllAfter", "store.sql_user.app_error", nil, err.Error(), http.StatusInternalServerError)
			return
		}

		var data []*model.User
		if _, err := us.GetReplica().Select(&data, queryString, args...); err != nil {
			result.Err = model.NewAppError("SqlUserStore.GetAllAfter", "store.sql_user.get.app_error", nil, err.Error(), http.StatusInternalServerError)
		}

		result.Data = data
	})
}

func (s SqlUserStore) GetEtagForAllProfiles() store.StoreChannel {
	return store.Do(func(result *store.StoreResult) {
		updateAt, err := s.GetReplica().SelectInt("SELECT UpdateAt FROM Users ORDER BY UpdateAt DESC LIMIT 1")
		if err != nil {
			result.Data = fmt.Sprintf("%v.%v", model.CurrentVersion, model.GetMillis())
		} else {
			result.Data = fmt.Sprintf("%v.%v", model.CurrentVersion, updateAt)
		}
	})
}

func (us SqlUserStore) GetAllProfiles(options *model.UserGetOptions) store.StoreChannel {
	isPostgreSQL := us.DriverName() == model.DATABASE_DRIVER_POSTGRES
	return store.Do(func(result *store.StoreResult) {
		query := us.usersQuery.
			OrderBy("u.Username ASC").
			Offset(uint64(options.Page * options.PerPage)).Limit(uint64(options.PerPage))

		query = applyViewRestrictionsFilter(query, options.ViewRestrictions, true)

		query = applyRoleFilter(query, options.Role, isPostgreSQL)

		if options.Inactive {
			query = query.Where("u.DeleteAt != 0")
		}

		queryString, args, err := query.ToSql()
		if err != nil {
			result.Err = model.NewAppError("SqlUserStore.GetAllProfiles", "store.sql_user.app_error", nil, err.Error(), http.StatusInternalServerError)
			return
		}

		var users []*model.User
		if _, err := us.GetReplica().Select(&users, queryString, args...); err != nil {
			result.Err = model.NewAppError("SqlUserStore.GetAllProfiles", "store.sql_user.get_profiles.app_error", nil, err.Error(), http.StatusInternalServerError)
			return
		}

		for _, u := range users {
			u.Sanitize(map[string]bool{})
		}

		result.Data = users
	})
}

func applyRoleFilter(query sq.SelectBuilder, role string, isPostgreSQL bool) sq.SelectBuilder {
	if role == "" {
		return query
	}

	roleParam := fmt.Sprintf("%%%s%%", role)
	if isPostgreSQL {
		return query.Where("u.Roles LIKE LOWER(?)", roleParam)
	}

	return query.Where("u.Roles LIKE ? ESCAPE '*'", roleParam)
}

func applyChannelGroupConstrainedFilter(query sq.SelectBuilder, channelId string) sq.SelectBuilder {
	if channelId == "" {
		return query
	}

	return query.
		Where(`u.Id IN (
				SELECT
					GroupMembers.UserId
				FROM
					Channels
					JOIN GroupChannels ON GroupChannels.ChannelId = Channels.Id
					JOIN UserGroups ON UserGroups.Id = GroupChannels.GroupId
					JOIN GroupMembers ON GroupMembers.GroupId = UserGroups.Id
				WHERE
					Channels.Id = ?
					AND GroupChannels.DeleteAt = 0
					AND UserGroups.DeleteAt = 0
					AND GroupMembers.DeleteAt = 0
				GROUP BY
					GroupMembers.UserId
			)`, channelId)
}

func applyTeamGroupConstrainedFilter(query sq.SelectBuilder, teamId string) sq.SelectBuilder {
	if teamId == "" {
		return query
	}

	return query.
		Where(`u.Id IN (
				SELECT
					GroupMembers.UserId
				FROM
					Teams
					JOIN GroupTeams ON GroupTeams.TeamId = Teams.Id
					JOIN UserGroups ON UserGroups.Id = GroupTeams.GroupId
					JOIN GroupMembers ON GroupMembers.GroupId = UserGroups.Id
				WHERE
					Teams.Id = ?
					AND GroupTeams.DeleteAt = 0
					AND UserGroups.DeleteAt = 0
					AND GroupMembers.DeleteAt = 0
				GROUP BY
					GroupMembers.UserId
			)`, teamId)
}

func (s SqlUserStore) GetEtagForProfiles(teamId string) store.StoreChannel {
	return store.Do(func(result *store.StoreResult) {
		updateAt, err := s.GetReplica().SelectInt("SELECT UpdateAt FROM Users, TeamMembers WHERE TeamMembers.TeamId = :TeamId AND Users.Id = TeamMembers.UserId ORDER BY UpdateAt DESC LIMIT 1", map[string]interface{}{"TeamId": teamId})
		if err != nil {
			result.Data = fmt.Sprintf("%v.%v", model.CurrentVersion, model.GetMillis())
		} else {
			result.Data = fmt.Sprintf("%v.%v", model.CurrentVersion, updateAt)
		}
	})
}

func (us SqlUserStore) GetProfiles(options *model.UserGetOptions) store.StoreChannel {
	isPostgreSQL := us.DriverName() == model.DATABASE_DRIVER_POSTGRES
	return store.Do(func(result *store.StoreResult) {
		query := us.usersQuery.
			Join("TeamMembers tm ON ( tm.UserId = u.Id AND tm.DeleteAt = 0 )").
			Where("tm.TeamId = ?", options.InTeamId).
			OrderBy("u.Username ASC").
			Offset(uint64(options.Page * options.PerPage)).Limit(uint64(options.PerPage))

		query = applyViewRestrictionsFilter(query, options.ViewRestrictions, true)

		query = applyRoleFilter(query, options.Role, isPostgreSQL)

		if options.Inactive {
			query = query.Where("u.DeleteAt != 0")
		}

		queryString, args, err := query.ToSql()
		if err != nil {
			result.Err = model.NewAppError("SqlUserStore.GetProfiles", "store.sql_user.app_error", nil, err.Error(), http.StatusInternalServerError)
			return
		}

		var users []*model.User
		if _, err := us.GetReplica().Select(&users, queryString, args...); err != nil {
			result.Err = model.NewAppError("SqlUserStore.GetProfiles", "store.sql_user.get_profiles.app_error", nil, err.Error(), http.StatusInternalServerError)
			return
		}

		for _, u := range users {
			u.Sanitize(map[string]bool{})
		}
		result.Data = users
	})
}

func (us SqlUserStore) InvalidateProfilesInChannelCacheByUser(userId string) {
	keys := profilesInChannelCache.Keys()

	for _, key := range keys {
		if cacheItem, ok := profilesInChannelCache.Get(key); ok {
			userMap := cacheItem.(map[string]*model.User)
			if _, userInCache := userMap[userId]; userInCache {
				profilesInChannelCache.Remove(key)
				if us.metrics != nil {
					us.metrics.IncrementMemCacheInvalidationCounter("Profiles in Channel - Remove by User")
				}
			}
		}
	}
}

func (us SqlUserStore) InvalidateProfilesInChannelCache(channelId string) {
	profilesInChannelCache.Remove(channelId)
	if us.metrics != nil {
		us.metrics.IncrementMemCacheInvalidationCounter("Profiles in Channel - Remove by Channel")
	}
}

func (us SqlUserStore) GetProfilesInChannel(channelId string, offset int, limit int) store.StoreChannel {
	return store.Do(func(result *store.StoreResult) {
		query := us.usersQuery.
			Join("ChannelMembers cm ON ( cm.UserId = u.Id )").
			Where("cm.ChannelId = ?", channelId).
			OrderBy("u.Username ASC").
			Offset(uint64(offset)).Limit(uint64(limit))

		queryString, args, err := query.ToSql()
		if err != nil {
			result.Err = model.NewAppError("SqlUserStore.GetProfilesInChannel", "store.sql_user.app_error", nil, err.Error(), http.StatusInternalServerError)
			return
		}

		var users []*model.User
		if _, err := us.GetReplica().Select(&users, queryString, args...); err != nil {
			result.Err = model.NewAppError("SqlUserStore.GetProfilesInChannel", "store.sql_user.get_profiles.app_error", nil, err.Error(), http.StatusInternalServerError)
			return
		}

		for _, u := range users {
			u.Sanitize(map[string]bool{})
		}

		result.Data = users
	})
}

func (us SqlUserStore) GetProfilesInChannelByStatus(channelId string, offset int, limit int) store.StoreChannel {
	return store.Do(func(result *store.StoreResult) {
		query := us.usersQuery.
			Join("ChannelMembers cm ON ( cm.UserId = u.Id )").
			LeftJoin("Status s ON ( s.UserId = u.Id )").
			Where("cm.ChannelId = ?", channelId).
			OrderBy(`
				CASE s.Status
					WHEN 'online' THEN 1
					WHEN 'away' THEN 2
					WHEN 'dnd' THEN 3
					ELSE 4
				END
			`).
			OrderBy("u.Username ASC").
			Offset(uint64(offset)).Limit(uint64(limit))

		queryString, args, err := query.ToSql()
		if err != nil {
			result.Err = model.NewAppError("SqlUserStore.GetProfilesInChannelByStatus", "store.sql_user.app_error", nil, err.Error(), http.StatusInternalServerError)
			return
		}

		var users []*model.User
		if _, err := us.GetReplica().Select(&users, queryString, args...); err != nil {
			result.Err = model.NewAppError("SqlUserStore.GetProfilesInChannelByStatus", "store.sql_user.get_profiles.app_error", nil, err.Error(), http.StatusInternalServerError)
			return
		}

		for _, u := range users {
			u.Sanitize(map[string]bool{})
		}

		result.Data = users
	})
}

func (us SqlUserStore) GetAllProfilesInChannel(channelId string, allowFromCache bool) store.StoreChannel {
	return store.Do(func(result *store.StoreResult) {
		if allowFromCache {
			if cacheItem, ok := profilesInChannelCache.Get(channelId); ok {
				if us.metrics != nil {
					us.metrics.IncrementMemCacheHitCounter("Profiles in Channel")
				}
				result.Data = cacheItem.(map[string]*model.User)
				return
			} else {
				if us.metrics != nil {
					us.metrics.IncrementMemCacheMissCounter("Profiles in Channel")
				}
			}
		} else {
			if us.metrics != nil {
				us.metrics.IncrementMemCacheMissCounter("Profiles in Channel")
			}
		}

		query := us.usersQuery.
			Join("ChannelMembers cm ON ( cm.UserId = u.Id )").
			Where("cm.ChannelId = ?", channelId).
			Where("u.DeleteAt = 0").
			OrderBy("u.Username ASC")

		queryString, args, err := query.ToSql()
		if err != nil {
			result.Err = model.NewAppError("SqlUserStore.GetAllProfilesInChannel", "store.sql_user.app_error", nil, err.Error(), http.StatusInternalServerError)
			return
		}

		var users []*model.User
		if _, err := us.GetReplica().Select(&users, queryString, args...); err != nil {
			result.Err = model.NewAppError("SqlUserStore.GetAllProfilesInChannel", "store.sql_user.get_profiles.app_error", nil, err.Error(), http.StatusInternalServerError)
			return
		}

		userMap := make(map[string]*model.User)

		for _, u := range users {
			u.Sanitize(map[string]bool{})
			userMap[u.Id] = u
		}

		result.Data = userMap

		if allowFromCache {
			profilesInChannelCache.AddWithExpiresInSecs(channelId, userMap, PROFILES_IN_CHANNEL_CACHE_SEC)
		}
	})
}

func (us SqlUserStore) GetProfilesNotInChannel(teamId string, channelId string, groupConstrained bool, offset int, limit int, viewRestrictions *model.ViewUsersRestrictions) store.StoreChannel {
	return store.Do(func(result *store.StoreResult) {
		query := us.usersQuery.
			Join("TeamMembers tm ON ( tm.UserId = u.Id AND tm.DeleteAt = 0 AND tm.TeamId = ? )", teamId).
			LeftJoin("ChannelMembers cm ON ( cm.UserId = u.Id AND cm.ChannelId = ? )", channelId).
			Where("cm.UserId IS NULL").
			OrderBy("u.Username ASC").
			Offset(uint64(offset)).Limit(uint64(limit))

		query = applyViewRestrictionsFilter(query, viewRestrictions, true)

		if groupConstrained {
			query = applyChannelGroupConstrainedFilter(query, channelId)
		}

		queryString, args, err := query.ToSql()
		if err != nil {
			result.Err = model.NewAppError("SqlUserStore.GetProfilesNotInChannel", "store.sql_user.app_error", nil, err.Error(), http.StatusInternalServerError)
			return
		}

		var users []*model.User
		if _, err := us.GetReplica().Select(&users, queryString, args...); err != nil {
			result.Err = model.NewAppError("SqlUserStore.GetProfilesNotInChannel", "store.sql_user.get_profiles.app_error", nil, err.Error(), http.StatusInternalServerError)
			return
		}

		for _, u := range users {
			u.Sanitize(map[string]bool{})
		}

		result.Data = users
	})
}

func (us SqlUserStore) GetProfilesWithoutTeam(offset int, limit int, viewRestrictions *model.ViewUsersRestrictions) store.StoreChannel {
	return store.Do(func(result *store.StoreResult) {
		query := us.usersQuery.
			Where(`(
				SELECT
					COUNT(0)
				FROM
					TeamMembers
				WHERE
					TeamMembers.UserId = u.Id
					AND TeamMembers.DeleteAt = 0
			) = 0`).
			OrderBy("u.Username ASC").
			Offset(uint64(offset)).Limit(uint64(limit))

		query = applyViewRestrictionsFilter(query, viewRestrictions, true)

		queryString, args, err := query.ToSql()
		if err != nil {
			result.Err = model.NewAppError("SqlUserStore.GetProfilesWithoutTeam", "store.sql_user.app_error", nil, err.Error(), http.StatusInternalServerError)
			return
		}

		var users []*model.User
		if _, err := us.GetReplica().Select(&users, queryString, args...); err != nil {
			result.Err = model.NewAppError("SqlUserStore.GetProfilesWithoutTeam", "store.sql_user.get_profiles.app_error", nil, err.Error(), http.StatusInternalServerError)
			return
		}

		for _, u := range users {
			u.Sanitize(map[string]bool{})
		}

		result.Data = users
	})
}

func (us SqlUserStore) GetProfilesByUsernames(usernames []string, viewRestrictions *model.ViewUsersRestrictions) store.StoreChannel {
	return store.Do(func(result *store.StoreResult) {
		query := us.usersQuery

		query = applyViewRestrictionsFilter(query, viewRestrictions, true)

		query = query.
			Where(map[string]interface{}{
				"Username": usernames,
			}).
			OrderBy("u.Username ASC")

		queryString, args, err := query.ToSql()
		if err != nil {
			result.Err = model.NewAppError("SqlUserStore.GetProfilesByUsernames", "store.sql_user.app_error", nil, err.Error(), http.StatusInternalServerError)
			return
		}

		var users []*model.User
		if _, err := us.GetReplica().Select(&users, queryString, args...); err != nil {
			result.Err = model.NewAppError("SqlUserStore.GetProfilesByUsernames", "store.sql_user.get_profiles.app_error", nil, err.Error(), http.StatusInternalServerError)
			return
		}

		result.Data = users
	})
}

type UserWithLastActivityAt struct {
	model.User
	LastActivityAt int64
}

func (us SqlUserStore) GetRecentlyActiveUsersForTeam(teamId string, offset, limit int, viewRestrictions *model.ViewUsersRestrictions) store.StoreChannel {
	return store.Do(func(result *store.StoreResult) {
		query := us.usersQuery.
			Column("s.LastActivityAt").
			Join("TeamMembers tm ON (tm.UserId = u.Id AND tm.TeamId = ?)", teamId).
			Join("Status s ON (s.UserId = u.Id)").
			OrderBy("s.LastActivityAt DESC").
			OrderBy("u.Username ASC").
			Offset(uint64(offset)).Limit(uint64(limit))

		query = applyViewRestrictionsFilter(query, viewRestrictions, true)

		queryString, args, err := query.ToSql()
		if err != nil {
			result.Err = model.NewAppError("SqlUserStore.GetRecentlyActiveUsers", "store.sql_user.app_error", nil, err.Error(), http.StatusInternalServerError)
			return
		}

		var users []*UserWithLastActivityAt
		if _, err := us.GetReplica().Select(&users, queryString, args...); err != nil {
			result.Err = model.NewAppError("SqlUserStore.GetRecentlyActiveUsers", "store.sql_user.get_recently_active_users.app_error", nil, err.Error(), http.StatusInternalServerError)
			return
		}

		userList := []*model.User{}

		for _, userWithLastActivityAt := range users {
			u := userWithLastActivityAt.User
			u.Sanitize(map[string]bool{})
			u.LastActivityAt = userWithLastActivityAt.LastActivityAt
			userList = append(userList, &u)
		}

		result.Data = userList
	})
}

func (us SqlUserStore) GetNewUsersForTeam(teamId string, offset, limit int, viewRestrictions *model.ViewUsersRestrictions) store.StoreChannel {
	return store.Do(func(result *store.StoreResult) {
		query := us.usersQuery.
			Join("TeamMembers tm ON (tm.UserId = u.Id AND tm.TeamId = ?)", teamId).
			OrderBy("u.CreateAt DESC").
			OrderBy("u.Username ASC").
			Offset(uint64(offset)).Limit(uint64(limit))

		query = applyViewRestrictionsFilter(query, viewRestrictions, true)

		queryString, args, err := query.ToSql()
		if err != nil {
			result.Err = model.NewAppError("SqlUserStore.GetNewUsersForTeam", "store.sql_user.app_error", nil, err.Error(), http.StatusInternalServerError)
			return
		}

		var users []*model.User
		if _, err := us.GetReplica().Select(&users, queryString, args...); err != nil {
			result.Err = model.NewAppError("SqlUserStore.GetNewUsersForTeam", "store.sql_user.get_new_users.app_error", nil, err.Error(), http.StatusInternalServerError)
			return
		}

		for _, u := range users {
			u.Sanitize(map[string]bool{})
		}

		result.Data = users
	})
}

func (us SqlUserStore) GetProfileByIds(userIds []string, allowFromCache bool, viewRestrictions *model.ViewUsersRestrictions) store.StoreChannel {
	return store.Do(func(result *store.StoreResult) {
		users := []*model.User{}
		remainingUserIds := make([]string, 0)

		if allowFromCache {
			for _, userId := range userIds {
				if cacheItem, ok := profileByIdsCache.Get(userId); ok {
					u := &model.User{}
					*u = *cacheItem.(*model.User)
					users = append(users, u)
				} else {
					remainingUserIds = append(remainingUserIds, userId)
				}
			}
			if us.metrics != nil {
				us.metrics.AddMemCacheHitCounter("Profile By Ids", float64(len(users)))
				us.metrics.AddMemCacheMissCounter("Profile By Ids", float64(len(remainingUserIds)))
			}
		} else {
			remainingUserIds = userIds
			if us.metrics != nil {
				us.metrics.AddMemCacheMissCounter("Profile By Ids", float64(len(remainingUserIds)))
			}
		}

		// If everything came from the cache then just return
		if len(remainingUserIds) == 0 {
			result.Data = users
			return
		}

		query := us.usersQuery.
			Where(map[string]interface{}{
				"u.Id": remainingUserIds,
			}).
			OrderBy("u.Username ASC")

		query = applyViewRestrictionsFilter(query, viewRestrictions, true)

		queryString, args, err := query.ToSql()
		if err != nil {
			result.Err = model.NewAppError("SqlUserStore.GetProfileByIds", "store.sql_user.app_error", nil, err.Error(), http.StatusInternalServerError)
			return
		}

		if _, err := us.GetReplica().Select(&users, queryString, args...); err != nil {
			result.Err = model.NewAppError("SqlUserStore.GetProfileByIds", "store.sql_user.get_profiles.app_error", nil, err.Error(), http.StatusInternalServerError)
			return
		}

		for _, u := range users {
			u.Sanitize(map[string]bool{})

			cpy := &model.User{}
			*cpy = *u
			profileByIdsCache.AddWithExpiresInSecs(cpy.Id, cpy, PROFILE_BY_IDS_CACHE_SEC)
		}

		result.Data = users
	})
}

type UserWithChannel struct {
	model.User
	ChannelId string
}

func (us SqlUserStore) GetProfileByGroupChannelIdsForUser(userId string, channelIds []string) (map[string][]*model.User, *model.AppError) {
	if len(channelIds) > MAX_GROUP_CHANNELS_FOR_PROFILES {
		channelIds = channelIds[0:MAX_GROUP_CHANNELS_FOR_PROFILES]
	}

	isMemberQuery := fmt.Sprintf(`
      EXISTS(
        SELECT
          1
        FROM
          ChannelMembers
        WHERE
          UserId = '%s'
        AND
          ChannelId = cm.ChannelId
        )`, userId)

	query := us.getQueryBuilder().
		Select("u.*, cm.ChannelId").
		From("Users u").
		Join("ChannelMembers cm ON u.Id = cm.UserId").
		Join("Channels c ON cm.ChannelId = c.Id").
		Where(sq.Eq{"c.Type": model.CHANNEL_GROUP, "cm.ChannelId": channelIds}).
		Where(isMemberQuery).
		Where(sq.NotEq{"u.Id": userId}).
		OrderBy("u.Username ASC")

	queryString, args, err := query.ToSql()
	if err != nil {
		return nil, model.NewAppError("SqlUserStore.GetProfileByGroupChannelIdsForUser", "store.sql_user.app_error", nil, err.Error(), http.StatusInternalServerError)
	}

	usersWithChannel := []*UserWithChannel{}
	if _, err := us.GetReplica().Select(&usersWithChannel, queryString, args...); err != nil {
		return nil, model.NewAppError("SqlUserStore.GetProfileByGroupChannelIdsForUser", "store.sql_user.get_profile_by_group_channel_ids_for_user.app_error", nil, err.Error(), http.StatusInternalServerError)
	}

	usersByChannelId := map[string][]*model.User{}
	for _, user := range usersWithChannel {
		if val, ok := usersByChannelId[user.ChannelId]; ok {
			usersByChannelId[user.ChannelId] = append(val, &user.User)
		} else {
			usersByChannelId[user.ChannelId] = []*model.User{&user.User}
		}
	}

	return usersByChannelId, nil
}

func (us SqlUserStore) GetSystemAdminProfiles() store.StoreChannel {
	return store.Do(func(result *store.StoreResult) {
		query := us.usersQuery.
			Where("Roles LIKE ?", "%system_admin%").
			OrderBy("u.Username ASC")

		queryString, args, err := query.ToSql()
		if err != nil {
			result.Err = model.NewAppError("SqlUserStore.GetSystemAdminProfiles", "store.sql_user.app_error", nil, err.Error(), http.StatusInternalServerError)
			return
		}

		var users []*model.User
		if _, err := us.GetReplica().Select(&users, queryString, args...); err != nil {
			result.Err = model.NewAppError("SqlUserStore.GetSystemAdminProfiles", "store.sql_user.get_sysadmin_profiles.app_error", nil, err.Error(), http.StatusInternalServerError)
			return
		}

		userMap := make(map[string]*model.User)

		for _, u := range users {
			u.Sanitize(map[string]bool{})
			userMap[u.Id] = u
		}

		result.Data = userMap
	})
}

func (us SqlUserStore) GetByEmail(email string) (*model.User, *model.AppError) {
	email = strings.ToLower(email)

	query := us.usersQuery.Where("Email = ?", email)

	queryString, args, err := query.ToSql()
	if err != nil {
		return nil, model.NewAppError("SqlUserStore.GetByEmail", "store.sql_user.app_error", nil, err.Error(), http.StatusInternalServerError)
	}

	user := model.User{}
	if err := us.GetReplica().SelectOne(&user, queryString, args...); err != nil {
		return nil, model.NewAppError("SqlUserStore.GetByEmail", store.MISSING_ACCOUNT_ERROR, nil, "email="+email+", "+err.Error(), http.StatusInternalServerError)
	}

	return &user, nil
}

func (us SqlUserStore) GetByAuth(authData *string, authService string) (*model.User, *model.AppError) {
	if authData == nil || *authData == "" {
		return nil, model.NewAppError("SqlUserStore.GetByAuth", store.MISSING_AUTH_ACCOUNT_ERROR, nil, "authData='', authService="+authService, http.StatusBadRequest)
	}

	query := us.usersQuery.
		Where("u.AuthData = ?", authData).
		Where("u.AuthService = ?", authService)

	queryString, args, err := query.ToSql()
	if err != nil {
		return nil, model.NewAppError("SqlUserStore.GetByAuth", "store.sql_user.app_error", nil, err.Error(), http.StatusInternalServerError)
	}

	user := model.User{}
	if err := us.GetReplica().SelectOne(&user, queryString, args...); err == sql.ErrNoRows {
		return nil, model.NewAppError("SqlUserStore.GetByAuth", store.MISSING_AUTH_ACCOUNT_ERROR, nil, "authData="+*authData+", authService="+authService+", "+err.Error(), http.StatusInternalServerError)
	} else if err != nil {
		return nil, model.NewAppError("SqlUserStore.GetByAuth", "store.sql_user.get_by_auth.other.app_error", nil, "authData="+*authData+", authService="+authService+", "+err.Error(), http.StatusInternalServerError)
	}
	return &user, nil
}

func (us SqlUserStore) GetAllUsingAuthService(authService string) ([]*model.User, *model.AppError) {
	query := us.usersQuery.
		Where("u.AuthService = ?", authService).
		OrderBy("u.Username ASC")

	queryString, args, err := query.ToSql()
	if err != nil {
		return nil, model.NewAppError("SqlUserStore.GetAllUsingAuthService", "store.sql_user.app_error", nil, err.Error(), http.StatusInternalServerError)
	}

	var users []*model.User
	if _, err := us.GetReplica().Select(&users, queryString, args...); err != nil {
		return nil, model.NewAppError("SqlUserStore.GetAllUsingAuthService", "store.sql_user.get_by_auth.other.app_error", nil, "authService="+authService+", "+err.Error(), http.StatusInternalServerError)
	}

	return users, nil
}

func (us SqlUserStore) GetByUsername(username string) store.StoreChannel {
	return store.Do(func(result *store.StoreResult) {
		query := us.usersQuery.Where("u.Username = ?", username)

		queryString, args, err := query.ToSql()
		if err != nil {
			result.Err = model.NewAppError("SqlUserStore.GetByUsername", "store.sql_user.app_error", nil, err.Error(), http.StatusInternalServerError)
			return
		}

		user := model.User{}
		if err := us.GetReplica().SelectOne(&user, queryString, args...); err != nil {
			result.Err = model.NewAppError("SqlUserStore.GetByUsername", "store.sql_user.get_by_username.app_error", nil, err.Error()+" -- "+queryString, http.StatusInternalServerError)
			return
		}

		result.Data = &user
	})
}

func (us SqlUserStore) GetForLogin(loginId string, allowSignInWithUsername, allowSignInWithEmail bool) store.StoreChannel {
	return store.Do(func(result *store.StoreResult) {
		query := us.usersQuery

		if allowSignInWithUsername && allowSignInWithEmail {
			query = query.Where("Username = ? OR Email = ?", loginId, loginId)
		} else if allowSignInWithUsername {
			query = query.Where("Username = ?", loginId)
		} else if allowSignInWithEmail {
			query = query.Where("Email = ?", loginId)
		} else {
			result.Err = model.NewAppError("SqlUserStore.GetForLogin", "store.sql_user.get_for_login.app_error", nil, "", http.StatusInternalServerError)
			return
		}

		queryString, args, err := query.ToSql()
		if err != nil {
			result.Err = model.NewAppError("SqlUserStore.GetForLogin", "store.sql_user.app_error", nil, err.Error(), http.StatusInternalServerError)
			return
		}

		users := []*model.User{}
		if _, err := us.GetReplica().Select(&users, queryString, args...); err != nil {
			result.Err = model.NewAppError("SqlUserStore.GetForLogin", "store.sql_user.get_for_login.app_error", nil, err.Error(), http.StatusInternalServerError)
			return
		}

		if len(users) == 0 {
			result.Err = model.NewAppError("SqlUserStore.GetForLogin", "store.sql_user.get_for_login.app_error", nil, "", http.StatusInternalServerError)
			return
		}

		if len(users) > 1 {
			result.Err = model.NewAppError("SqlUserStore.GetForLogin", "store.sql_user.get_for_login.multiple_users", nil, "", http.StatusInternalServerError)
			return
		}

		result.Data = users[0]
	})
}

func (us SqlUserStore) VerifyEmail(userId, email string) (string, *model.AppError) {
	curTime := model.GetMillis()
	if _, err := us.GetMaster().Exec("UPDATE Users SET Email = :email, EmailVerified = true, UpdateAt = :Time WHERE Id = :UserId", map[string]interface{}{"email": email, "Time": curTime, "UserId": userId}); err != nil {
		return "", model.NewAppError("SqlUserStore.VerifyEmail", "store.sql_user.verify_email.app_error", nil, "userId="+userId+", "+err.Error(), http.StatusInternalServerError)
	}

	return userId, nil
}

func (us SqlUserStore) PermanentDelete(userId string) *model.AppError {
	if _, err := us.GetMaster().Exec("DELETE FROM Users WHERE Id = :UserId", map[string]interface{}{"UserId": userId}); err != nil {
		return model.NewAppError("SqlUserStore.PermanentDelete", "store.sql_user.permanent_delete.app_error", nil, "userId="+userId+", "+err.Error(), http.StatusInternalServerError)
	}
	return nil
}

<<<<<<< HEAD
func (us SqlUserStore) Count(options model.UserCountOptions) store.StoreChannel {
	return store.Do(func(result *store.StoreResult) {
		query := us.getQueryBuilder().Select("COUNT(DISTINCT u.Id)").From("Users AS u")
=======
func (us SqlUserStore) Count(options model.UserCountOptions) (int64, *model.AppError) {
	query := sq.Select("COUNT(DISTINCT u.Id)").From("Users AS u")
>>>>>>> 5acb0ad2

	if !options.IncludeDeleted {
		query = query.Where("u.DeleteAt = 0")
	}

	if options.IncludeBotAccounts {
		if options.ExcludeRegularUsers {
			query = query.Join("Bots ON u.Id = Bots.UserId")
		}
	} else {
		query = query.LeftJoin("Bots ON u.Id = Bots.UserId").Where("Bots.UserId IS NULL")
		if options.ExcludeRegularUsers {
			// Currenty this doesn't make sense because it will always return 0
			return int64(0), model.NewAppError("SqlUserStore.Count", "store.sql_user.count.app_error", nil, "", http.StatusInternalServerError)
		}
	}

<<<<<<< HEAD
		queryString, args, err := query.ToSql()
		if err != nil {
			result.Err = model.NewAppError("SqlUserStore.Get", "store.sql_user.app_error", nil, err.Error(), http.StatusInternalServerError)
			return
		}
=======
	if options.TeamId != "" {
		query = query.LeftJoin("TeamMembers AS tm ON u.Id = tm.UserId").Where("tm.TeamId = ? AND tm.DeleteAt = 0", options.TeamId)
	}
	query = applyViewRestrictionsFilter(query, options.ViewRestrictions, false)

	if us.DriverName() == model.DATABASE_DRIVER_POSTGRES {
		query = query.PlaceholderFormat(sq.Dollar)
	}
>>>>>>> 5acb0ad2

	queryString, args, err := query.ToSql()
	if err != nil {
		return int64(0), model.NewAppError("SqlUserStore.Get", "store.sql_user.app_error", nil, err.Error(), http.StatusInternalServerError)
	}

	count, err := us.GetReplica().SelectInt(queryString, args...)
	if err != nil {
		return int64(0), model.NewAppError("SqlUserStore.Count", "store.sql_user.get_total_users_count.app_error", nil, err.Error(), http.StatusInternalServerError)
	}
	return count, nil
}

func (us SqlUserStore) AnalyticsActiveCount(timePeriod int64) store.StoreChannel {
	return store.Do(func(result *store.StoreResult) {
		time := model.GetMillis() - timePeriod

		query := "SELECT COUNT(*) FROM Status WHERE LastActivityAt > :Time"

		v, err := us.GetReplica().SelectInt(query, map[string]interface{}{"Time": time})
		if err != nil {
			result.Err = model.NewAppError("SqlUserStore.AnalyticsDailyActiveUsers", "store.sql_user.analytics_daily_active_users.app_error", nil, err.Error(), http.StatusInternalServerError)
		} else {
			result.Data = v
		}
	})
}

func (us SqlUserStore) GetUnreadCount(userId string) store.StoreChannel {
	return store.Do(func(result *store.StoreResult) {
		if count, err := us.GetReplica().SelectInt(`
		SELECT SUM(CASE WHEN c.Type = 'D' THEN (c.TotalMsgCount - cm.MsgCount) ELSE cm.MentionCount END)
		FROM Channels c
		INNER JOIN ChannelMembers cm
		      ON cm.ChannelId = c.Id
		      AND cm.UserId = :UserId
		      AND c.DeleteAt = 0`, map[string]interface{}{"UserId": userId}); err != nil {
			result.Err = model.NewAppError("SqlUserStore.GetMentionCount", "store.sql_user.get_unread_count.app_error", nil, err.Error(), http.StatusInternalServerError)
		} else {
			result.Data = count
		}
	})
}

func (us SqlUserStore) GetUnreadCountForChannel(userId string, channelId string) store.StoreChannel {
	return store.Do(func(result *store.StoreResult) {
		if count, err := us.GetReplica().SelectInt("SELECT SUM(CASE WHEN c.Type = 'D' THEN (c.TotalMsgCount - cm.MsgCount) ELSE cm.MentionCount END) FROM Channels c INNER JOIN ChannelMembers cm ON c.Id = cm.ChannelId AND cm.ChannelId = :ChannelId AND cm.UserId = :UserId", map[string]interface{}{"ChannelId": channelId, "UserId": userId}); err != nil {
			result.Err = model.NewAppError("SqlUserStore.GetMentionCountForChannel", "store.sql_user.get_unread_count_for_channel.app_error", nil, err.Error(), http.StatusInternalServerError)
		} else {
			result.Data = count
		}
	})
}

func (us SqlUserStore) GetAnyUnreadPostCountForChannel(userId string, channelId string) store.StoreChannel {
	return store.Do(func(result *store.StoreResult) {
		if count, err := us.GetReplica().SelectInt("SELECT SUM(c.TotalMsgCount - cm.MsgCount) FROM Channels c INNER JOIN ChannelMembers cm ON c.Id = cm.ChannelId AND cm.ChannelId = :ChannelId AND cm.UserId = :UserId", map[string]interface{}{"ChannelId": channelId, "UserId": userId}); err != nil {
			result.Err = model.NewAppError("SqlUserStore.GetMentionCountForChannel", "store.sql_user.get_unread_count_for_channel.app_error", nil, err.Error(), http.StatusInternalServerError)
		} else {
			result.Data = count
		}
	})
}

func (us SqlUserStore) Search(teamId string, term string, options *model.UserSearchOptions) store.StoreChannel {
	return store.Do(func(result *store.StoreResult) {
		query := us.usersQuery.
			OrderBy("Username ASC").
			Limit(uint64(options.Limit))

		if teamId != "" {
			query = query.Join("TeamMembers tm ON ( tm.UserId = u.Id AND tm.DeleteAt = 0 AND tm.TeamId = ? )", teamId)
		}

		*result = us.performSearch(query, term, options)
	})
}

func (us SqlUserStore) SearchWithoutTeam(term string, options *model.UserSearchOptions) store.StoreChannel {
	return store.Do(func(result *store.StoreResult) {
		query := us.usersQuery.
			Where(`(
				SELECT
					COUNT(0)
				FROM
					TeamMembers
				WHERE
					TeamMembers.UserId = u.Id
					AND TeamMembers.DeleteAt = 0
			) = 0`).
			OrderBy("u.Username ASC").
			Limit(uint64(options.Limit))

		*result = us.performSearch(query, term, options)
	})
}

func (us SqlUserStore) SearchNotInTeam(notInTeamId string, term string, options *model.UserSearchOptions) store.StoreChannel {
	return store.Do(func(result *store.StoreResult) {
		query := us.usersQuery.
			LeftJoin("TeamMembers tm ON ( tm.UserId = u.Id AND tm.DeleteAt = 0 AND tm.TeamId = ? )", notInTeamId).
			Where("tm.UserId IS NULL").
			OrderBy("u.Username ASC").
			Limit(uint64(options.Limit))

		if options.GroupConstrained {
			query = applyTeamGroupConstrainedFilter(query, notInTeamId)
		}

		*result = us.performSearch(query, term, options)
	})
}

func (us SqlUserStore) SearchNotInChannel(teamId string, channelId string, term string, options *model.UserSearchOptions) store.StoreChannel {
	return store.Do(func(result *store.StoreResult) {
		query := us.usersQuery.
			LeftJoin("ChannelMembers cm ON ( cm.UserId = u.Id AND cm.ChannelId = ? )", channelId).
			Where("cm.UserId IS NULL").
			OrderBy("Username ASC").
			Limit(uint64(options.Limit))

		if teamId != "" {
			query = query.Join("TeamMembers tm ON ( tm.UserId = u.Id AND tm.DeleteAt = 0 AND tm.TeamId = ? )", teamId)
		}

		if options.GroupConstrained {
			query = applyChannelGroupConstrainedFilter(query, channelId)
		}

		*result = us.performSearch(query, term, options)
	})
}

func (us SqlUserStore) SearchInChannel(channelId string, term string, options *model.UserSearchOptions) store.StoreChannel {
	return store.Do(func(result *store.StoreResult) {
		query := us.usersQuery.
			Join("ChannelMembers cm ON ( cm.UserId = u.Id AND cm.ChannelId = ? )", channelId).
			OrderBy("Username ASC").
			Limit(uint64(options.Limit))

		*result = us.performSearch(query, term, options)
	})
}

var escapeLikeSearchChar = []string{
	"%",
	"_",
}

var ignoreLikeSearchChar = []string{
	"*",
}

var spaceFulltextSearchChar = []string{
	"<",
	">",
	"+",
	"-",
	"(",
	")",
	"~",
	":",
	"*",
	"\"",
	"!",
	"@",
}

func generateSearchQuery(query sq.SelectBuilder, terms []string, fields []string, isPostgreSQL bool) sq.SelectBuilder {
	for _, term := range terms {
		searchFields := []string{}
		termArgs := []interface{}{}
		for _, field := range fields {
			if isPostgreSQL {
				searchFields = append(searchFields, fmt.Sprintf("lower(%s) LIKE lower(?) escape '*' ", field))
			} else {
				searchFields = append(searchFields, fmt.Sprintf("%s LIKE ? escape '*' ", field))
			}
			termArgs = append(termArgs, fmt.Sprintf("%s%%", strings.TrimLeft(term, "@")))
		}
		query = query.Where(fmt.Sprintf("(%s)", strings.Join(searchFields, " OR ")), termArgs...)
	}

	return query
}

func (us SqlUserStore) performSearch(query sq.SelectBuilder, term string, options *model.UserSearchOptions) store.StoreResult {
	result := store.StoreResult{}

	// These chars must be removed from the like query.
	for _, c := range ignoreLikeSearchChar {
		term = strings.Replace(term, c, "", -1)
	}

	// These chars must be escaped in the like query.
	for _, c := range escapeLikeSearchChar {
		term = strings.Replace(term, c, "*"+c, -1)
	}

	searchType := USER_SEARCH_TYPE_NAMES_NO_FULL_NAME
	if options.AllowEmails {
		if options.AllowFullNames {
			searchType = USER_SEARCH_TYPE_ALL
		} else {
			searchType = USER_SEARCH_TYPE_ALL_NO_FULL_NAME
		}
	} else {
		if options.AllowFullNames {
			searchType = USER_SEARCH_TYPE_NAMES
		} else {
			searchType = USER_SEARCH_TYPE_NAMES_NO_FULL_NAME
		}
	}

	isPostgreSQL := us.DriverName() == model.DATABASE_DRIVER_POSTGRES

	query = applyRoleFilter(query, options.Role, isPostgreSQL)

	if !options.AllowInactive {
		query = query.Where("u.DeleteAt = 0")
	}

	if strings.TrimSpace(term) != "" {
		query = generateSearchQuery(query, strings.Fields(term), searchType, isPostgreSQL)
	}

	query = applyViewRestrictionsFilter(query, options.ViewRestrictions, true)

	queryString, args, err := query.ToSql()
	if err != nil {
		result.Err = model.NewAppError("SqlUserStore.Search", "store.sql_user.app_error", nil, err.Error(), http.StatusInternalServerError)
		return result
	}

	var users []*model.User
	if _, err := us.GetReplica().Select(&users, queryString, args...); err != nil {
		result.Err = model.NewAppError("SqlUserStore.Search", "store.sql_user.search.app_error", nil,
			fmt.Sprintf("term=%v, search_type=%v, %v", term, searchType, err.Error()), http.StatusInternalServerError)
	} else {
		for _, u := range users {
			u.Sanitize(map[string]bool{})
		}

		result.Data = users
	}

	return result
}

func (us SqlUserStore) AnalyticsGetInactiveUsersCount() store.StoreChannel {
	return store.Do(func(result *store.StoreResult) {
		if count, err := us.GetReplica().SelectInt("SELECT COUNT(Id) FROM Users WHERE DeleteAt > 0"); err != nil {
			result.Err = model.NewAppError("SqlUserStore.AnalyticsGetInactiveUsersCount", "store.sql_user.analytics_get_inactive_users_count.app_error", nil, err.Error(), http.StatusInternalServerError)
		} else {
			result.Data = count
		}
	})
}

func (us SqlUserStore) AnalyticsGetSystemAdminCount() store.StoreChannel {
	return store.Do(func(result *store.StoreResult) {
		if count, err := us.GetReplica().SelectInt("SELECT count(*) FROM Users WHERE Roles LIKE :Roles and DeleteAt = 0", map[string]interface{}{"Roles": "%system_admin%"}); err != nil {
			result.Err = model.NewAppError("SqlUserStore.AnalyticsGetSystemAdminCount", "store.sql_user.analytics_get_system_admin_count.app_error", nil, err.Error(), http.StatusInternalServerError)
		} else {
			result.Data = count
		}
	})
}

func (us SqlUserStore) GetProfilesNotInTeam(teamId string, groupConstrained bool, offset int, limit int, viewRestrictions *model.ViewUsersRestrictions) store.StoreChannel {
	return store.Do(func(result *store.StoreResult) {
		query := us.usersQuery.
			LeftJoin("TeamMembers tm ON ( tm.UserId = u.Id AND tm.DeleteAt = 0 AND tm.TeamId = ? )", teamId).
			Where("tm.UserId IS NULL").
			OrderBy("u.Username ASC").
			Offset(uint64(offset)).Limit(uint64(limit))

		query = applyViewRestrictionsFilter(query, viewRestrictions, true)

		if groupConstrained {
			query = applyTeamGroupConstrainedFilter(query, teamId)
		}

		queryString, args, err := query.ToSql()
		if err != nil {
			result.Err = model.NewAppError("SqlUserStore.GetProfilesNotInTeam", "store.sql_user.app_error", nil, err.Error(), http.StatusInternalServerError)
			return
		}

		var users []*model.User
		if _, err := us.GetReplica().Select(&users, queryString, args...); err != nil {
			result.Err = model.NewAppError("SqlUserStore.GetProfilesNotInTeam", "store.sql_user.get_profiles.app_error", nil, err.Error(), http.StatusInternalServerError)
			return
		}

		for _, u := range users {
			u.Sanitize(map[string]bool{})
		}

		result.Data = users
	})
}

func (us SqlUserStore) GetEtagForProfilesNotInTeam(teamId string) store.StoreChannel {
	return store.Do(func(result *store.StoreResult) {

		var querystr string
		querystr = `
			SELECT
				CONCAT(MAX(UpdateAt), '.', COUNT(Id)) as etag
			FROM
				Users as u
			LEFT JOIN TeamMembers tm
				ON tm.UserId = u.Id
				AND tm.TeamId = :TeamId
				AND tm.DeleteAt = 0
			WHERE
				tm.UserId IS NULL
		`
		etag, err := us.GetReplica().SelectStr(querystr, map[string]interface{}{"TeamId": teamId})
		if err != nil {
			result.Data = fmt.Sprintf("%v.%v", model.CurrentVersion, model.GetMillis())
		} else {
			result.Data = fmt.Sprintf("%v.%v", model.CurrentVersion, etag)
		}
	})
}

func (us SqlUserStore) ClearAllCustomRoleAssignments() store.StoreChannel {
	return store.Do(func(result *store.StoreResult) {
		builtInRoles := model.MakeDefaultRoles()
		lastUserId := strings.Repeat("0", 26)

		for {
			var transaction *gorp.Transaction
			var err error

			if transaction, err = us.GetMaster().Begin(); err != nil {
				result.Err = model.NewAppError("SqlUserStore.ClearAllCustomRoleAssignments", "store.sql_user.clear_all_custom_role_assignments.open_transaction.app_error", nil, err.Error(), http.StatusInternalServerError)
				return
			}
			defer finalizeTransaction(transaction)

			var users []*model.User
			if _, err := transaction.Select(&users, "SELECT * from Users WHERE Id > :Id ORDER BY Id LIMIT 1000", map[string]interface{}{"Id": lastUserId}); err != nil {
				result.Err = model.NewAppError("SqlUserStore.ClearAllCustomRoleAssignments", "store.sql_user.clear_all_custom_role_assignments.select.app_error", nil, err.Error(), http.StatusInternalServerError)
				return
			}

			if len(users) == 0 {
				break
			}

			for _, user := range users {
				lastUserId = user.Id

				var newRoles []string

				for _, role := range strings.Fields(user.Roles) {
					for name := range builtInRoles {
						if name == role {
							newRoles = append(newRoles, role)
							break
						}
					}
				}

				newRolesString := strings.Join(newRoles, " ")
				if newRolesString != user.Roles {
					if _, err := transaction.Exec("UPDATE Users SET Roles = :Roles WHERE Id = :Id", map[string]interface{}{"Roles": newRolesString, "Id": user.Id}); err != nil {
						result.Err = model.NewAppError("SqlUserStore.ClearAllCustomRoleAssignments", "store.sql_user.clear_all_custom_role_assignments.update.app_error", nil, err.Error(), http.StatusInternalServerError)
						return
					}
				}
			}

			if err := transaction.Commit(); err != nil {
				result.Err = model.NewAppError("SqlUserStore.ClearAllCustomRoleAssignments", "store.sql_user.clear_all_custom_role_assignments.commit_transaction.app_error", nil, err.Error(), http.StatusInternalServerError)
				return
			}
		}
	})
}

func (us SqlUserStore) InferSystemInstallDate() store.StoreChannel {
	return store.Do(func(result *store.StoreResult) {
		createAt, err := us.GetReplica().SelectInt("SELECT CreateAt FROM Users WHERE CreateAt IS NOT NULL ORDER BY CreateAt ASC LIMIT 1")
		if err != nil {
			result.Err = model.NewAppError("SqlUserStore.GetSystemInstallDate", "store.sql_user.get_system_install_date.app_error", nil, err.Error(), http.StatusInternalServerError)
			return
		}
		result.Data = createAt
	})
}

func (us SqlUserStore) GetUsersBatchForIndexing(startTime, endTime int64, limit int) ([]*model.UserForIndexing, *model.AppError) {
	var users []*model.User
	usersQuery, args, _ := us.usersQuery.
		Where(sq.GtOrEq{"u.CreateAt": startTime}).
		Where(sq.Lt{"u.CreateAt": endTime}).
		OrderBy("u.CreateAt").
		Limit(uint64(limit)).
		ToSql()
	_, err1 := us.GetSearchReplica().Select(&users, usersQuery, args...)

	if err1 != nil {
		return nil, model.NewAppError("SqlUserStore.GetUsersBatchForIndexing", "store.sql_user.get_users_batch_for_indexing.get_users.app_error", nil, err1.Error(), http.StatusInternalServerError)
	}

	userIds := []string{}
	for _, user := range users {
		userIds = append(userIds, user.Id)
	}

	var channelMembers []*model.ChannelMember
	channelMembersQuery, args, _ := us.getQueryBuilder().
		Select(`
				cm.ChannelId,
				cm.UserId,
				cm.Roles,
				cm.LastViewedAt,
				cm.MsgCount,
				cm.MentionCount,
				cm.NotifyProps,
				cm.LastUpdateAt,
				cm.SchemeUser,
				cm.SchemeAdmin,
				(cm.SchemeGuest IS NOT NULL AND cm.SchemeGuest) as SchemeGuest
			`).
		From("ChannelMembers cm").
		Join("Channels c ON cm.ChannelId = c.Id").
		Where(sq.Eq{"c.Type": "O", "cm.UserId": userIds}).
		ToSql()
	_, err2 := us.GetSearchReplica().Select(&channelMembers, channelMembersQuery, args...)

	if err2 != nil {
		return nil, model.NewAppError("SqlUserStore.GetUsersBatchForIndexing", "store.sql_user.get_users_batch_for_indexing.get_channel_members.app_error", nil, err2.Error(), http.StatusInternalServerError)
	}

	var teamMembers []*model.TeamMember
	teamMembersQuery, args, _ := us.getQueryBuilder().
		Select("TeamId, UserId, Roles, DeleteAt, (SchemeGuest IS NOT NULL AND SchemeGuest) as SchemeGuest, SchemeUser, SchemeAdmin").
		From("TeamMembers").
		Where(sq.Eq{"UserId": userIds, "DeleteAt": 0}).
		ToSql()
	_, err3 := us.GetSearchReplica().Select(&teamMembers, teamMembersQuery, args...)

	if err3 != nil {
		return nil, model.NewAppError("SqlUserStore.GetUsersBatchForIndexing", "store.sql_user.get_users_batch_for_indexing.get_team_members.app_error", nil, err3.Error(), http.StatusInternalServerError)
	}

	userMap := map[string]*model.UserForIndexing{}
	for _, user := range users {
		userMap[user.Id] = &model.UserForIndexing{
			Id:          user.Id,
			Username:    user.Username,
			Nickname:    user.Nickname,
			FirstName:   user.FirstName,
			LastName:    user.LastName,
			CreateAt:    user.CreateAt,
			DeleteAt:    user.DeleteAt,
			TeamsIds:    []string{},
			ChannelsIds: []string{},
		}
	}

	for _, c := range channelMembers {
		if userMap[c.UserId] != nil {
			userMap[c.UserId].ChannelsIds = append(userMap[c.UserId].ChannelsIds, c.ChannelId)
		}
	}
	for _, t := range teamMembers {
		if userMap[t.UserId] != nil {
			userMap[t.UserId].TeamsIds = append(userMap[t.UserId].TeamsIds, t.TeamId)
		}
	}

	usersForIndexing := []*model.UserForIndexing{}
	for _, user := range userMap {
		usersForIndexing = append(usersForIndexing, user)
	}
	sort.Slice(usersForIndexing, func(i, j int) bool {
		return usersForIndexing[i].CreateAt < usersForIndexing[j].CreateAt
	})

	return usersForIndexing, nil
}

func (us SqlUserStore) GetTeamGroupUsers(teamID string) store.StoreChannel {
	return store.Do(func(result *store.StoreResult) {
		query := applyTeamGroupConstrainedFilter(us.usersQuery, teamID)

		queryString, args, err := query.ToSql()
		if err != nil {
			result.Err = model.NewAppError("SqlUserStore.UsersPermittedToTeam", "store.sql_user.app_error", nil, err.Error(), http.StatusInternalServerError)
			return
		}

		var users []*model.User
		if _, err := us.GetReplica().Select(&users, queryString, args...); err != nil {
			result.Err = model.NewAppError("SqlUserStore.UsersPermittedToTeam", "store.sql_user.get_profiles.app_error", nil, err.Error(), http.StatusInternalServerError)
			return
		}

		for _, u := range users {
			u.Sanitize(map[string]bool{})
		}

		result.Data = users
	})
}

func (us SqlUserStore) GetChannelGroupUsers(channelID string) store.StoreChannel {
	return store.Do(func(result *store.StoreResult) {
		query := applyChannelGroupConstrainedFilter(us.usersQuery, channelID)

		queryString, args, err := query.ToSql()
		if err != nil {
			result.Err = model.NewAppError("SqlUserStore.GetChannelGroupUsers", "store.sql_user.app_error", nil, err.Error(), http.StatusInternalServerError)
			return
		}

		var users []*model.User
		if _, err := us.GetReplica().Select(&users, queryString, args...); err != nil {
			result.Err = model.NewAppError("SqlUserStore.GetChannelGroupUsers", "store.sql_user.get_profiles.app_error", nil, err.Error(), http.StatusInternalServerError)
			return
		}

		for _, u := range users {
			u.Sanitize(map[string]bool{})
		}

		result.Data = users
	})
}

func applyViewRestrictionsFilter(query sq.SelectBuilder, restrictions *model.ViewUsersRestrictions, distinct bool) sq.SelectBuilder {
	if restrictions == nil {
		return query
	}

	// If you have no access to teams or channels, return and empty result.
	if restrictions.Teams != nil && len(restrictions.Teams) == 0 && restrictions.Channels != nil && len(restrictions.Channels) == 0 {
		return query.Where("1 = 0")
	}

	teams := make([]interface{}, len(restrictions.Teams))
	for i, v := range restrictions.Teams {
		teams[i] = v
	}
	channels := make([]interface{}, len(restrictions.Channels))
	for i, v := range restrictions.Channels {
		channels[i] = v
	}
	resultQuery := query
	if restrictions.Teams != nil && len(restrictions.Teams) > 0 {
		resultQuery = resultQuery.Join(fmt.Sprintf("TeamMembers rtm ON ( rtm.UserId = u.Id AND rtm.DeleteAt = 0 AND rtm.TeamId IN (%s))", sq.Placeholders(len(teams))), teams...)
	}
	if restrictions.Channels != nil && len(restrictions.Channels) > 0 {
		resultQuery = resultQuery.Join(fmt.Sprintf("ChannelMembers rcm ON ( rcm.UserId = u.Id AND rcm.ChannelId IN (%s))", sq.Placeholders(len(channels))), channels...)
	}

	if distinct {
		return resultQuery.Distinct()
	}

	return resultQuery
}

func (us SqlUserStore) PromoteGuestToUser(userId string) *model.AppError {
	transaction, err := us.GetMaster().Begin()
	if err != nil {
		return model.NewAppError("SqlUserStore.PromoteGuestToUser", "store.sql_user.promote_guest.open_transaction.app_error", nil, err.Error(), http.StatusInternalServerError)
	}
	defer finalizeTransaction(transaction)

	user, appErr := us.Get(userId)
	if appErr != nil {
		return appErr
	}

	roles := user.GetRoles()

	for idx, role := range roles {
		if role == "system_guest" {
			roles[idx] = "system_user"
		}
	}

	query := us.getQueryBuilder().Update("Users").
		Set("Roles", strings.Join(roles, " ")).
		Where(sq.Eq{"Id": userId})

	queryString, args, err := query.ToSql()
	if err != nil {
		return model.NewAppError("SqlUserStore.PromoteGuestToUser", "store.sql_user.app_error", nil, err.Error(), http.StatusInternalServerError)
	}

	if _, err = transaction.Exec(queryString, args...); err != nil {
		return model.NewAppError("SqlUserStore.PromoteGuestToUser", "store.sql_user.promote_guest.user_update.app_error", nil, "user_id="+userId, http.StatusInternalServerError)
	}

	query = us.getQueryBuilder().Update("ChannelMembers").
		Set("SchemeUser", true).
		Set("SchemeGuest", false).
		Where(sq.Eq{"UserId": userId})

	queryString, args, err = query.ToSql()
	if err != nil {
		return model.NewAppError("SqlUserStore.PromoteGuestToUser", "store.sql_user.app_error", nil, err.Error(), http.StatusInternalServerError)
	}

	if _, err = transaction.Exec(queryString, args...); err != nil {
		return model.NewAppError("SqlUserStore.PromoteGuestToUser", "store.sql_user.promote_guest.channel_members_update.app_error", nil, "user_id="+userId, http.StatusInternalServerError)
	}

	query = us.getQueryBuilder().Update("TeamMembers").
		Set("SchemeUser", true).
		Set("SchemeGuest", false).
		Where(sq.Eq{"UserId": userId})

	queryString, args, err = query.ToSql()
	if err != nil {
		return model.NewAppError("SqlUserStore.PromoteGuestToUser", "store.sql_user.app_error", nil, err.Error(), http.StatusInternalServerError)
	}

	if _, err := transaction.Exec(queryString, args...); err != nil {
		return model.NewAppError("SqlUserStore.PromoteGuestToUser", "store.sql_user.promote_guest.team_members_update.app_error", nil, "user_id="+userId, http.StatusInternalServerError)
	}

	if err := transaction.Commit(); err != nil {
		return model.NewAppError("SqlUserStore.PromoteGuestToUser", "store.sql_user.promote_guest.commit_transaction.app_error", nil, err.Error(), http.StatusInternalServerError)
	}
	return nil
}

func (us SqlUserStore) DemoteUserToGuest(userId string) *model.AppError {
	transaction, err := us.GetMaster().Begin()
	if err != nil {
		return model.NewAppError("SqlUserStore.DemoteUserToGuest", "store.sql_user.demote_user_to_guest.open_transaction.app_error", nil, err.Error(), http.StatusInternalServerError)
	}
	defer finalizeTransaction(transaction)

	user, appErr := us.Get(userId)
	if appErr != nil {
		return appErr
	}

	roles := user.GetRoles()

	newRoles := []string{}
	for _, role := range roles {
		if role == "system_user" {
			newRoles = append(newRoles, "system_guest")
		} else if role != "system_admin" {
			newRoles = append(newRoles, role)
		}
	}

	query := us.getQueryBuilder().Update("Users").
		Set("Roles", strings.Join(newRoles, " ")).
		Where(sq.Eq{"Id": userId})

	queryString, args, err := query.ToSql()
	if err != nil {
		return model.NewAppError("SqlUserStore.DemoteGuestToUser", "store.sql_user.app_error", nil, err.Error(), http.StatusInternalServerError)
	}

	if _, err = transaction.Exec(queryString, args...); err != nil {
		return model.NewAppError("SqlUserStore.DemoteGuestToUser", "store.sql_user.demote_user_to_guest.user_update.app_error", nil, "user_id="+userId, http.StatusInternalServerError)
	}

	query = us.getQueryBuilder().Update("ChannelMembers").
		Set("SchemeUser", false).
		Set("SchemeGuest", true).
		Where(sq.Eq{"UserId": userId})

	queryString, args, err = query.ToSql()
	if err != nil {
		return model.NewAppError("SqlUserStore.DemoteGuestToUser", "store.sql_user.app_error", nil, err.Error(), http.StatusInternalServerError)
	}

	if _, err = transaction.Exec(queryString, args...); err != nil {
		return model.NewAppError("SqlUserStore.DemoteGuestToUser", "store.sql_user.demote_user_to_guest.channel_members_update.app_error", nil, "user_id="+userId, http.StatusInternalServerError)
	}

	query = us.getQueryBuilder().Update("TeamMembers").
		Set("SchemeUser", false).
		Set("SchemeGuest", true).
		Where(sq.Eq{"UserId": userId})

	queryString, args, err = query.ToSql()
	if err != nil {
		return model.NewAppError("SqlUserStore.DemoteGuestToUser", "store.sql_user.app_error", nil, err.Error(), http.StatusInternalServerError)
	}

	if _, err := transaction.Exec(queryString, args...); err != nil {
		return model.NewAppError("SqlUserStore.DemoteGuestToUser", "store.sql_user.demote_user_to_guest.team_members_update.app_error", nil, "user_id="+userId, http.StatusInternalServerError)
	}

	if err := transaction.Commit(); err != nil {
		return model.NewAppError("SqlUserStore.DemoteGuestToUser", "store.sql_user.demote_user_to_guest.commit_transaction.app_error", nil, err.Error(), http.StatusInternalServerError)
	}
	return nil
}<|MERGE_RESOLUTION|>--- conflicted
+++ resolved
@@ -1136,14 +1136,8 @@
 	return nil
 }
 
-<<<<<<< HEAD
-func (us SqlUserStore) Count(options model.UserCountOptions) store.StoreChannel {
-	return store.Do(func(result *store.StoreResult) {
-		query := us.getQueryBuilder().Select("COUNT(DISTINCT u.Id)").From("Users AS u")
-=======
 func (us SqlUserStore) Count(options model.UserCountOptions) (int64, *model.AppError) {
-	query := sq.Select("COUNT(DISTINCT u.Id)").From("Users AS u")
->>>>>>> 5acb0ad2
+	query := us.getQueryBuilder().Select("COUNT(DISTINCT u.Id)").From("Users AS u")
 
 	if !options.IncludeDeleted {
 		query = query.Where("u.DeleteAt = 0")
@@ -1161,13 +1155,6 @@
 		}
 	}
 
-<<<<<<< HEAD
-		queryString, args, err := query.ToSql()
-		if err != nil {
-			result.Err = model.NewAppError("SqlUserStore.Get", "store.sql_user.app_error", nil, err.Error(), http.StatusInternalServerError)
-			return
-		}
-=======
 	if options.TeamId != "" {
 		query = query.LeftJoin("TeamMembers AS tm ON u.Id = tm.UserId").Where("tm.TeamId = ? AND tm.DeleteAt = 0", options.TeamId)
 	}
@@ -1176,7 +1163,6 @@
 	if us.DriverName() == model.DATABASE_DRIVER_POSTGRES {
 		query = query.PlaceholderFormat(sq.Dollar)
 	}
->>>>>>> 5acb0ad2
 
 	queryString, args, err := query.ToSql()
 	if err != nil {
