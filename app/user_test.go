--- conflicted
+++ resolved
@@ -583,13 +583,8 @@
 			TOKEN_TYPE_TEAM_INVITATION,
 			model.MapToJson(map[string]string{"teamId": th.BasicTeam.Id, "email": user.Email}),
 		)
-<<<<<<< HEAD
 		token.CreateAt = model.GetMillis() - INVITATION_EXPIRY_TIME - 1
-		<-th.App.Srv.Store.Token().Save(token)
-=======
-		token.CreateAt = model.GetMillis() - TEAM_INVITATION_EXPIRY_TIME - 1
 		require.Nil(t, th.App.Srv.Store.Token().Save(token))
->>>>>>> 5acb0ad2
 		defer th.App.DeleteToken(token)
 		if _, err := th.App.CreateUserWithToken(&user, token.Token); err == nil {
 			t.Fatal("Should fail on expired token")
