// Copyright (c) 2017-present Mattermost, Inc. All Rights Reserved.
// See License.txt for license information.

package api4

import (
	"encoding/binary"
	"fmt"
	"net/http"
	"strconv"
	"strings"
	"testing"

	"encoding/base64"

	"github.com/mattermost/mattermost-server/model"
	"github.com/mattermost/mattermost-server/utils"
)

func TestCreateTeam(t *testing.T) {
	th := Setup().InitBasic()
	defer th.TearDown()
	Client := th.Client

	team := &model.Team{Name: GenerateTestUsername(), DisplayName: "Some Team", Type: model.TEAM_OPEN}
	rteam, resp := Client.CreateTeam(team)
	CheckNoError(t, resp)
	CheckCreatedStatus(t, resp)

	if rteam.Name != team.Name {
		t.Fatal("names did not match")
	}

	if rteam.DisplayName != team.DisplayName {
		t.Fatal("display names did not match")
	}

	if rteam.Type != team.Type {
		t.Fatal("types did not match")
	}

	_, resp = Client.CreateTeam(rteam)
	CheckBadRequestStatus(t, resp)

	rteam.Id = ""
	_, resp = Client.CreateTeam(rteam)
	CheckErrorMessage(t, resp, "store.sql_team.save.domain_exists.app_error")
	CheckBadRequestStatus(t, resp)

	rteam.Name = ""
	_, resp = Client.CreateTeam(rteam)
	CheckErrorMessage(t, resp, "model.team.is_valid.characters.app_error")
	CheckBadRequestStatus(t, resp)

	if r, err := Client.DoApiPost("/teams", "garbage"); err == nil {
		t.Fatal("should have errored")
	} else {
		if r.StatusCode != http.StatusBadRequest {
			t.Log("actual: " + strconv.Itoa(r.StatusCode))
			t.Log("expected: " + strconv.Itoa(http.StatusBadRequest))
			t.Fatal("wrong status code")
		}
	}

	Client.Logout()

	_, resp = Client.CreateTeam(rteam)
	CheckUnauthorizedStatus(t, resp)

<<<<<<< HEAD
	// Check the appropriate permissions are enforced.
	defaultRolePermissions := th.SaveDefaultRolePermissions()
	defer func() {
		th.RestoreDefaultRolePermissions(defaultRolePermissions)
	}()

	th.RemovePermissionFromRole(model.PERMISSION_CREATE_TEAM.Id, model.SYSTEM_USER_ROLE_ID)
	th.AddPermissionToRole(model.PERMISSION_CREATE_TEAM.Id, model.SYSTEM_ADMIN_ROLE_ID)
=======
	// Update permission
	th.App.UpdateConfig(func(cfg *model.Config) { cfg.TeamSettings.EnableTeamCreation = false })
>>>>>>> d88d2bc2

	th.LoginBasic()
	_, resp = Client.CreateTeam(team)
	CheckForbiddenStatus(t, resp)
}

func TestCreateTeamSanitization(t *testing.T) {
	th := Setup().InitBasic().InitSystemAdmin()
	defer th.TearDown()

	// Non-admin users can create a team, but they become a team admin by doing so

	t.Run("team admin", func(t *testing.T) {
		team := &model.Team{
			DisplayName:    t.Name() + "_1",
			Name:           GenerateTestTeamName(),
			Email:          th.GenerateTestEmail(),
			Type:           model.TEAM_OPEN,
			AllowedDomains: "simulator.amazonses.com",
		}

		rteam, resp := th.Client.CreateTeam(team)
		CheckNoError(t, resp)
		if rteam.Email == "" {
			t.Fatal("should not have sanitized email")
		} else if rteam.AllowedDomains == "" {
			t.Fatal("should not have sanitized allowed domains")
		}
	})

	t.Run("system admin", func(t *testing.T) {
		team := &model.Team{
			DisplayName:    t.Name() + "_2",
			Name:           GenerateTestTeamName(),
			Email:          th.GenerateTestEmail(),
			Type:           model.TEAM_OPEN,
			AllowedDomains: "simulator.amazonses.com",
		}

		rteam, resp := th.SystemAdminClient.CreateTeam(team)
		CheckNoError(t, resp)
		if rteam.Email == "" {
			t.Fatal("should not have sanitized email")
		} else if rteam.AllowedDomains == "" {
			t.Fatal("should not have sanitized allowed domains")
		}
	})
}

func TestGetTeam(t *testing.T) {
	th := Setup().InitBasic().InitSystemAdmin()
	defer th.TearDown()
	Client := th.Client
	team := th.BasicTeam

	rteam, resp := Client.GetTeam(team.Id, "")
	CheckNoError(t, resp)

	if rteam.Id != team.Id {
		t.Fatal("wrong team")
	}

	_, resp = Client.GetTeam("junk", "")
	CheckBadRequestStatus(t, resp)

	_, resp = Client.GetTeam("", "")
	CheckNotFoundStatus(t, resp)

	_, resp = Client.GetTeam(model.NewId(), "")
	CheckNotFoundStatus(t, resp)

	th.LoginTeamAdmin()

	team2 := &model.Team{DisplayName: "Name", Name: GenerateTestTeamName(), Email: th.GenerateTestEmail(), Type: model.TEAM_OPEN, AllowOpenInvite: false}
	rteam2, _ := Client.CreateTeam(team2)

	team3 := &model.Team{DisplayName: "Name", Name: GenerateTestTeamName(), Email: th.GenerateTestEmail(), Type: model.TEAM_INVITE, AllowOpenInvite: true}
	rteam3, _ := Client.CreateTeam(team3)

	th.LoginBasic()
	// AllowInviteOpen is false and team is open, and user is not on team
	_, resp = Client.GetTeam(rteam2.Id, "")
	CheckForbiddenStatus(t, resp)

	// AllowInviteOpen is true and team is invite, and user is not on team
	_, resp = Client.GetTeam(rteam3.Id, "")
	CheckForbiddenStatus(t, resp)

	Client.Logout()
	_, resp = Client.GetTeam(team.Id, "")
	CheckUnauthorizedStatus(t, resp)

	_, resp = th.SystemAdminClient.GetTeam(rteam2.Id, "")
	CheckNoError(t, resp)
}

func TestGetTeamSanitization(t *testing.T) {
	th := Setup().InitBasic().InitSystemAdmin()
	defer th.TearDown()

	team, resp := th.Client.CreateTeam(&model.Team{
		DisplayName:    t.Name() + "_1",
		Name:           GenerateTestTeamName(),
		Email:          th.GenerateTestEmail(),
		Type:           model.TEAM_OPEN,
		AllowedDomains: "simulator.amazonses.com",
	})
	CheckNoError(t, resp)

	t.Run("team user", func(t *testing.T) {
		th.LinkUserToTeam(th.BasicUser2, team)

		client := th.CreateClient()
		th.LoginBasic2WithClient(client)

		rteam, resp := client.GetTeam(team.Id, "")
		CheckNoError(t, resp)
		if rteam.Email != "" {
			t.Fatal("should've sanitized email")
		} else if rteam.AllowedDomains != "" {
			t.Fatal("should've sanitized allowed domains")
		}
	})

	t.Run("team admin", func(t *testing.T) {
		rteam, resp := th.Client.GetTeam(team.Id, "")
		CheckNoError(t, resp)
		if rteam.Email == "" {
			t.Fatal("should not have sanitized email")
		} else if rteam.AllowedDomains == "" {
			t.Fatal("should not have sanitized allowed domains")
		}
	})

	t.Run("system admin", func(t *testing.T) {
		rteam, resp := th.SystemAdminClient.GetTeam(team.Id, "")
		CheckNoError(t, resp)
		if rteam.Email == "" {
			t.Fatal("should not have sanitized email")
		} else if rteam.AllowedDomains == "" {
			t.Fatal("should not have sanitized allowed domains")
		}
	})
}

func TestGetTeamUnread(t *testing.T) {
	th := Setup().InitBasic().InitSystemAdmin()
	defer th.TearDown()
	Client := th.Client

	teamUnread, resp := Client.GetTeamUnread(th.BasicTeam.Id, th.BasicUser.Id)
	CheckNoError(t, resp)
	if teamUnread.TeamId != th.BasicTeam.Id {
		t.Fatal("wrong team id returned for regular user call")
	}

	_, resp = Client.GetTeamUnread("junk", th.BasicUser.Id)
	CheckBadRequestStatus(t, resp)

	_, resp = Client.GetTeamUnread(th.BasicTeam.Id, "junk")
	CheckBadRequestStatus(t, resp)

	_, resp = Client.GetTeamUnread(model.NewId(), th.BasicUser.Id)
	CheckForbiddenStatus(t, resp)

	_, resp = Client.GetTeamUnread(th.BasicTeam.Id, model.NewId())
	CheckForbiddenStatus(t, resp)

	Client.Logout()
	_, resp = Client.GetTeamUnread(th.BasicTeam.Id, th.BasicUser.Id)
	CheckUnauthorizedStatus(t, resp)

	teamUnread, resp = th.SystemAdminClient.GetTeamUnread(th.BasicTeam.Id, th.BasicUser.Id)
	CheckNoError(t, resp)
	if teamUnread.TeamId != th.BasicTeam.Id {
		t.Fatal("wrong team id returned")
	}
}

func TestUpdateTeam(t *testing.T) {
	th := Setup().InitBasic().InitSystemAdmin()
	defer th.TearDown()
	Client := th.Client

	team := &model.Team{DisplayName: "Name", Description: "Some description", AllowOpenInvite: false, InviteId: "inviteid0", Name: "z-z-" + model.NewId() + "a", Email: "success+" + model.NewId() + "@simulator.amazonses.com", Type: model.TEAM_OPEN}
	team, _ = Client.CreateTeam(team)

	team.Description = "updated description"
	uteam, resp := Client.UpdateTeam(team)
	CheckNoError(t, resp)

	if uteam.Description != "updated description" {
		t.Fatal("Update failed")
	}

	team.DisplayName = "Updated Name"
	uteam, resp = Client.UpdateTeam(team)
	CheckNoError(t, resp)

	if uteam.DisplayName != "Updated Name" {
		t.Fatal("Update failed")
	}

	team.AllowOpenInvite = true
	uteam, resp = Client.UpdateTeam(team)
	CheckNoError(t, resp)

	if !uteam.AllowOpenInvite {
		t.Fatal("Update failed")
	}

	team.InviteId = "inviteid1"
	uteam, resp = Client.UpdateTeam(team)
	CheckNoError(t, resp)

	if uteam.InviteId != "inviteid1" {
		t.Fatal("Update failed")
	}

	team.AllowedDomains = "domain"
	uteam, resp = Client.UpdateTeam(team)
	CheckNoError(t, resp)

	if uteam.AllowedDomains != "domain" {
		t.Fatal("Update failed")
	}

	team.Name = "Updated name"
	uteam, resp = Client.UpdateTeam(team)
	CheckNoError(t, resp)

	if uteam.Name == "Updated name" {
		t.Fatal("Should not update name")
	}

	team.Email = "test@domain.com"
	uteam, resp = Client.UpdateTeam(team)
	CheckNoError(t, resp)

	if uteam.Email == "test@domain.com" {
		t.Fatal("Should not update email")
	}

	team.Type = model.TEAM_INVITE
	uteam, resp = Client.UpdateTeam(team)
	CheckNoError(t, resp)

	if uteam.Type == model.TEAM_INVITE {
		t.Fatal("Should not update type")
	}

	originalTeamId := team.Id
	team.Id = model.NewId()

	if r, err := Client.DoApiPut(Client.GetTeamRoute(originalTeamId), team.ToJson()); err != nil {
		t.Fatal(err)
	} else {
		uteam = model.TeamFromJson(r.Body)
	}

	if uteam.Id != originalTeamId {
		t.Fatal("wrong team id")
	}

	team.Id = "fake"
	_, resp = Client.UpdateTeam(team)
	CheckBadRequestStatus(t, resp)

	Client.Logout()
	_, resp = Client.UpdateTeam(team)
	CheckUnauthorizedStatus(t, resp)

	team.Id = originalTeamId
	_, resp = th.SystemAdminClient.UpdateTeam(team)
	CheckNoError(t, resp)
}

func TestUpdateTeamSanitization(t *testing.T) {
	th := Setup().InitBasic().InitSystemAdmin()
	defer th.TearDown()

	team, resp := th.Client.CreateTeam(&model.Team{
		DisplayName:    t.Name() + "_1",
		Name:           GenerateTestTeamName(),
		Email:          th.GenerateTestEmail(),
		Type:           model.TEAM_OPEN,
		AllowedDomains: "simulator.amazonses.com",
	})
	CheckNoError(t, resp)

	// Non-admin users cannot update the team

	t.Run("team admin", func(t *testing.T) {
		rteam, resp := th.Client.UpdateTeam(team)
		CheckNoError(t, resp)
		if rteam.Email == "" {
			t.Fatal("should not have sanitized email for admin")
		} else if rteam.AllowedDomains == "" {
			t.Fatal("should not have sanitized allowed domains")
		}
	})

	t.Run("system admin", func(t *testing.T) {
		rteam, resp := th.SystemAdminClient.UpdateTeam(team)
		CheckNoError(t, resp)
		if rteam.Email == "" {
			t.Fatal("should not have sanitized email for admin")
		} else if rteam.AllowedDomains == "" {
			t.Fatal("should not have sanitized allowed domains")
		}
	})
}

func TestPatchTeam(t *testing.T) {
	th := Setup().InitBasic().InitSystemAdmin()
	defer th.TearDown()
	Client := th.Client

	team := &model.Team{DisplayName: "Name", Description: "Some description", CompanyName: "Some company name", AllowOpenInvite: false, InviteId: "inviteid0", Name: "z-z-" + model.NewId() + "a", Email: "success+" + model.NewId() + "@simulator.amazonses.com", Type: model.TEAM_OPEN}
	team, _ = Client.CreateTeam(team)

	patch := &model.TeamPatch{}

	patch.DisplayName = model.NewString("Other name")
	patch.Description = model.NewString("Other description")
	patch.CompanyName = model.NewString("Other company name")
	patch.InviteId = model.NewString("inviteid1")
	patch.AllowOpenInvite = model.NewBool(true)

	rteam, resp := Client.PatchTeam(team.Id, patch)
	CheckNoError(t, resp)

	if rteam.DisplayName != "Other name" {
		t.Fatal("DisplayName did not update properly")
	}
	if rteam.Description != "Other description" {
		t.Fatal("Description did not update properly")
	}
	if rteam.CompanyName != "Other company name" {
		t.Fatal("CompanyName did not update properly")
	}
	if rteam.InviteId != "inviteid1" {
		t.Fatal("InviteId did not update properly")
	}
	if !rteam.AllowOpenInvite {
		t.Fatal("AllowOpenInvite did not update properly")
	}

	_, resp = Client.PatchTeam("junk", patch)
	CheckBadRequestStatus(t, resp)

	_, resp = Client.PatchTeam(GenerateTestId(), patch)
	CheckForbiddenStatus(t, resp)

	if r, err := Client.DoApiPut("/teams/"+team.Id+"/patch", "garbage"); err == nil {
		t.Fatal("should have errored")
	} else {
		if r.StatusCode != http.StatusBadRequest {
			t.Log("actual: " + strconv.Itoa(r.StatusCode))
			t.Log("expected: " + strconv.Itoa(http.StatusBadRequest))
			t.Fatal("wrong status code")
		}
	}

	Client.Logout()
	_, resp = Client.PatchTeam(team.Id, patch)
	CheckUnauthorizedStatus(t, resp)

	th.LoginBasic2()
	_, resp = Client.PatchTeam(team.Id, patch)
	CheckForbiddenStatus(t, resp)

	_, resp = th.SystemAdminClient.PatchTeam(team.Id, patch)
	CheckNoError(t, resp)
}

func TestPatchTeamSanitization(t *testing.T) {
	th := Setup().InitBasic().InitSystemAdmin()
	defer th.TearDown()

	team, resp := th.Client.CreateTeam(&model.Team{
		DisplayName:    t.Name() + "_1",
		Name:           GenerateTestTeamName(),
		Email:          th.GenerateTestEmail(),
		Type:           model.TEAM_OPEN,
		AllowedDomains: "simulator.amazonses.com",
	})
	CheckNoError(t, resp)

	// Non-admin users cannot update the team

	t.Run("team admin", func(t *testing.T) {
		rteam, resp := th.Client.PatchTeam(team.Id, &model.TeamPatch{})
		CheckNoError(t, resp)
		if rteam.Email == "" {
			t.Fatal("should not have sanitized email for admin")
		} else if rteam.AllowedDomains == "" {
			t.Fatal("should not have sanitized allowed domains")
		}
	})

	t.Run("system admin", func(t *testing.T) {
		rteam, resp := th.SystemAdminClient.PatchTeam(team.Id, &model.TeamPatch{})
		CheckNoError(t, resp)
		if rteam.Email == "" {
			t.Fatal("should not have sanitized email for admin")
		} else if rteam.AllowedDomains == "" {
			t.Fatal("should not have sanitized allowed domains")
		}
	})
}

func TestSoftDeleteTeam(t *testing.T) {
	th := Setup().InitBasic().InitSystemAdmin()
	defer th.TearDown()
	Client := th.Client

	team := &model.Team{DisplayName: "DisplayName", Name: GenerateTestTeamName(), Email: th.GenerateTestEmail(), Type: model.TEAM_OPEN}
	team, _ = Client.CreateTeam(team)

	ok, resp := Client.SoftDeleteTeam(team.Id)
	CheckNoError(t, resp)

	if !ok {
		t.Fatal("should have returned true")
	}

	rteam, err := th.App.GetTeam(team.Id)
	if err != nil {
		t.Fatal("should have returned archived team")
	}
	if rteam.DeleteAt == 0 {
		t.Fatal("should have not set to zero")
	}

	ok, resp = Client.SoftDeleteTeam("junk")
	CheckBadRequestStatus(t, resp)

	if ok {
		t.Fatal("should have returned false")
	}

	otherTeam := th.BasicTeam
	_, resp = Client.SoftDeleteTeam(otherTeam.Id)
	CheckForbiddenStatus(t, resp)

	Client.Logout()
	_, resp = Client.SoftDeleteTeam(otherTeam.Id)
	CheckUnauthorizedStatus(t, resp)

	_, resp = th.SystemAdminClient.SoftDeleteTeam(otherTeam.Id)
	CheckNoError(t, resp)
}

func TestPermanentDeleteTeam(t *testing.T) {
	th := Setup().InitBasic().InitSystemAdmin()
	defer th.TearDown()
	Client := th.Client

	team := &model.Team{DisplayName: "DisplayName", Name: GenerateTestTeamName(), Email: th.GenerateTestEmail(), Type: model.TEAM_OPEN}
	team, _ = Client.CreateTeam(team)

	ok, resp := Client.PermanentDeleteTeam(team.Id)
	CheckNoError(t, resp)

	if !ok {
		t.Fatal("should have returned true")
	}

	// The team is deleted in the background, its only soft deleted at this
	// time
	rteam, err := th.App.GetTeam(team.Id)
	if err != nil {
		t.Fatal("should have returned archived team")
	}
	if rteam.DeleteAt == 0 {
		t.Fatal("should have not set to zero")
	}

	ok, resp = Client.PermanentDeleteTeam("junk")
	CheckBadRequestStatus(t, resp)

	if ok {
		t.Fatal("should have returned false")
	}
}

func TestGetAllTeams(t *testing.T) {
	th := Setup().InitBasic().InitSystemAdmin()
	defer th.TearDown()
	Client := th.Client

	team := &model.Team{DisplayName: "Name", Name: GenerateTestTeamName(), Email: th.GenerateTestEmail(), Type: model.TEAM_OPEN, AllowOpenInvite: true}
	_, resp := Client.CreateTeam(team)
	CheckNoError(t, resp)

	rrteams, resp := Client.GetAllTeams("", 0, 1)
	CheckNoError(t, resp)

	if len(rrteams) != 1 {
		t.Log(len(rrteams))
		t.Fatal("wrong number of teams - should be 1")
	}

	for _, rt := range rrteams {
		if !rt.AllowOpenInvite {
			t.Fatal("not all teams are open")
		}
	}

	rrteams, resp = Client.GetAllTeams("", 0, 10)
	CheckNoError(t, resp)

	for _, rt := range rrteams {
		if !rt.AllowOpenInvite {
			t.Fatal("not all teams are open")
		}
	}

	rrteams1, resp := Client.GetAllTeams("", 1, 0)
	CheckNoError(t, resp)

	if len(rrteams1) != 0 {
		t.Fatal("wrong number of teams - should be 0")
	}

	rrteams2, resp := th.SystemAdminClient.GetAllTeams("", 1, 1)
	CheckNoError(t, resp)

	if len(rrteams2) != 1 {
		t.Fatal("wrong number of teams - should be 1")
	}

	rrteams2, resp = Client.GetAllTeams("", 1, 0)
	CheckNoError(t, resp)

	if len(rrteams2) != 0 {
		t.Fatal("wrong number of teams - should be 0")
	}

	Client.Logout()
	_, resp = Client.GetAllTeams("", 1, 10)
	CheckUnauthorizedStatus(t, resp)
}

func TestGetAllTeamsSanitization(t *testing.T) {
	th := Setup().InitBasic().InitSystemAdmin()
	defer th.TearDown()

	team, resp := th.Client.CreateTeam(&model.Team{
		DisplayName:     t.Name() + "_1",
		Name:            GenerateTestTeamName(),
		Email:           th.GenerateTestEmail(),
		Type:            model.TEAM_OPEN,
		AllowedDomains:  "simulator.amazonses.com",
		AllowOpenInvite: true,
	})
	CheckNoError(t, resp)
	team2, resp := th.SystemAdminClient.CreateTeam(&model.Team{
		DisplayName:     t.Name() + "_2",
		Name:            GenerateTestTeamName(),
		Email:           th.GenerateTestEmail(),
		Type:            model.TEAM_OPEN,
		AllowedDomains:  "simulator.amazonses.com",
		AllowOpenInvite: true,
	})
	CheckNoError(t, resp)

	// This may not work if the server has over 1000 open teams on it

	t.Run("team admin/non-admin", func(t *testing.T) {
		teamFound := false
		team2Found := false

		rteams, resp := th.Client.GetAllTeams("", 0, 1000)
		CheckNoError(t, resp)
		for _, rteam := range rteams {
			if rteam.Id == team.Id {
				teamFound = true
				if rteam.Email == "" {
					t.Fatal("should not have sanitized email for team admin")
				} else if rteam.AllowedDomains == "" {
					t.Fatal("should not have sanitized allowed domains for team admin")
				}
			} else if rteam.Id == team2.Id {
				team2Found = true
				if rteam.Email != "" {
					t.Fatal("should've sanitized email for non-admin")
				} else if rteam.AllowedDomains != "" {
					t.Fatal("should've sanitized allowed domains for non-admin")
				}
			}
		}

		if !teamFound || !team2Found {
			t.Fatal("wasn't returned the expected teams so the test wasn't run correctly")
		}
	})

	t.Run("system admin", func(t *testing.T) {
		rteams, resp := th.SystemAdminClient.GetAllTeams("", 0, 1000)
		CheckNoError(t, resp)
		for _, rteam := range rteams {
			if rteam.Id != team.Id && rteam.Id != team2.Id {
				continue
			}

			if rteam.Email == "" {
				t.Fatal("should not have sanitized email")
			} else if rteam.AllowedDomains == "" {
				t.Fatal("should not have sanitized allowed domains")
			}
		}
	})
}

func TestGetTeamByName(t *testing.T) {
	th := Setup().InitBasic().InitSystemAdmin()
	defer th.TearDown()
	Client := th.Client
	team := th.BasicTeam

	rteam, resp := Client.GetTeamByName(team.Name, "")
	CheckNoError(t, resp)

	if rteam.Name != team.Name {
		t.Fatal("wrong team")
	}

	_, resp = Client.GetTeamByName("junk", "")
	CheckNotFoundStatus(t, resp)

	_, resp = Client.GetTeamByName("", "")
	CheckNotFoundStatus(t, resp)

	_, resp = th.SystemAdminClient.GetTeamByName(strings.ToUpper(team.Name), "")
	CheckNoError(t, resp)

	Client.Logout()
	_, resp = Client.GetTeamByName(team.Name, "")
	CheckUnauthorizedStatus(t, resp)

	_, resp = th.SystemAdminClient.GetTeamByName(team.Name, "")
	CheckNoError(t, resp)

	th.LoginTeamAdmin()

	team2 := &model.Team{DisplayName: "Name", Name: GenerateTestTeamName(), Email: th.GenerateTestEmail(), Type: model.TEAM_OPEN, AllowOpenInvite: false}
	rteam2, _ := Client.CreateTeam(team2)

	team3 := &model.Team{DisplayName: "Name", Name: GenerateTestTeamName(), Email: th.GenerateTestEmail(), Type: model.TEAM_INVITE, AllowOpenInvite: true}
	rteam3, _ := Client.CreateTeam(team3)

	th.LoginBasic()
	// AllowInviteOpen is false and team is open, and user is not on team
	_, resp = Client.GetTeamByName(rteam2.Name, "")
	CheckForbiddenStatus(t, resp)

	// AllowInviteOpen is true and team is invite only, and user is not on team
	_, resp = Client.GetTeamByName(rteam3.Name, "")
	CheckForbiddenStatus(t, resp)
}

func TestGetTeamByNameSanitization(t *testing.T) {
	th := Setup().InitBasic().InitSystemAdmin()
	defer th.TearDown()

	team, resp := th.Client.CreateTeam(&model.Team{
		DisplayName:    t.Name() + "_1",
		Name:           GenerateTestTeamName(),
		Email:          th.GenerateTestEmail(),
		Type:           model.TEAM_OPEN,
		AllowedDomains: "simulator.amazonses.com",
	})
	CheckNoError(t, resp)

	t.Run("team user", func(t *testing.T) {
		th.LinkUserToTeam(th.BasicUser2, team)

		client := th.CreateClient()
		th.LoginBasic2WithClient(client)

		rteam, resp := client.GetTeamByName(team.Name, "")
		CheckNoError(t, resp)
		if rteam.Email != "" {
			t.Fatal("should've sanitized email")
		} else if rteam.AllowedDomains != "" {
			t.Fatal("should've sanitized allowed domains")
		}
	})

	t.Run("team admin/non-admin", func(t *testing.T) {
		rteam, resp := th.Client.GetTeamByName(team.Name, "")
		CheckNoError(t, resp)
		if rteam.Email == "" {
			t.Fatal("should not have sanitized email")
		} else if rteam.AllowedDomains == "" {
			t.Fatal("should not have sanitized allowed domains")
		}
	})

	t.Run("system admin", func(t *testing.T) {
		rteam, resp := th.SystemAdminClient.GetTeamByName(team.Name, "")
		CheckNoError(t, resp)
		if rteam.Email == "" {
			t.Fatal("should not have sanitized email")
		} else if rteam.AllowedDomains == "" {
			t.Fatal("should not have sanitized allowed domains")
		}
	})
}

func TestSearchAllTeams(t *testing.T) {
	th := Setup().InitBasic().InitSystemAdmin()
	defer th.TearDown()
	Client := th.Client
	oTeam := th.BasicTeam
	oTeam.AllowOpenInvite = true

	if updatedTeam, err := th.App.UpdateTeam(oTeam); err != nil {
		t.Fatal(err)
	} else {
		oTeam.UpdateAt = updatedTeam.UpdateAt
	}

	pTeam := &model.Team{DisplayName: "PName", Name: GenerateTestTeamName(), Email: th.GenerateTestEmail(), Type: model.TEAM_INVITE}
	Client.CreateTeam(pTeam)

	rteams, resp := Client.SearchTeams(&model.TeamSearch{Term: oTeam.Name})
	CheckNoError(t, resp)

	if len(rteams) != 1 {
		t.Fatal("should have returned 1 team")
	}

	if oTeam.Id != rteams[0].Id {
		t.Fatal("invalid team")
	}

	rteams, resp = Client.SearchTeams(&model.TeamSearch{Term: oTeam.DisplayName})
	CheckNoError(t, resp)

	if len(rteams) != 1 {
		t.Fatal("should have returned 1 team")
	}

	if rteams[0].Id != oTeam.Id {
		t.Fatal("invalid team")
	}

	rteams, resp = Client.SearchTeams(&model.TeamSearch{Term: pTeam.Name})
	CheckNoError(t, resp)

	if len(rteams) != 0 {
		t.Fatal("should have not returned team")
	}

	rteams, resp = Client.SearchTeams(&model.TeamSearch{Term: pTeam.DisplayName})
	CheckNoError(t, resp)

	if len(rteams) != 0 {
		t.Fatal("should have not returned team")
	}

	rteams, resp = th.SystemAdminClient.SearchTeams(&model.TeamSearch{Term: oTeam.Name})
	CheckNoError(t, resp)

	if len(rteams) != 1 {
		t.Fatal("should have returned 1 team")
	}

	rteams, resp = th.SystemAdminClient.SearchTeams(&model.TeamSearch{Term: pTeam.DisplayName})
	CheckNoError(t, resp)

	if len(rteams) != 1 {
		t.Fatal("should have returned 1 team")
	}

	rteams, resp = Client.SearchTeams(&model.TeamSearch{Term: "junk"})
	CheckNoError(t, resp)

	if len(rteams) != 0 {
		t.Fatal("should have not returned team")
	}

	Client.Logout()

	rteams, resp = Client.SearchTeams(&model.TeamSearch{Term: pTeam.Name})
	CheckUnauthorizedStatus(t, resp)

	rteams, resp = Client.SearchTeams(&model.TeamSearch{Term: pTeam.DisplayName})
	CheckUnauthorizedStatus(t, resp)
}

func TestSearchAllTeamsSanitization(t *testing.T) {
	th := Setup().InitBasic().InitSystemAdmin()
	defer th.TearDown()

	team, resp := th.Client.CreateTeam(&model.Team{
		DisplayName:    t.Name() + "_1",
		Name:           GenerateTestTeamName(),
		Email:          th.GenerateTestEmail(),
		Type:           model.TEAM_OPEN,
		AllowedDomains: "simulator.amazonses.com",
	})
	CheckNoError(t, resp)
	team2, resp := th.Client.CreateTeam(&model.Team{
		DisplayName:    t.Name() + "_2",
		Name:           GenerateTestTeamName(),
		Email:          th.GenerateTestEmail(),
		Type:           model.TEAM_OPEN,
		AllowedDomains: "simulator.amazonses.com",
	})
	CheckNoError(t, resp)

	t.Run("non-team user", func(t *testing.T) {
		client := th.CreateClient()
		th.LoginBasic2WithClient(client)

		rteams, resp := client.SearchTeams(&model.TeamSearch{Term: t.Name()})
		CheckNoError(t, resp)
		for _, rteam := range rteams {
			if rteam.Email != "" {
				t.Fatal("should've sanitized email")
			} else if rteam.AllowedDomains != "" {
				t.Fatal("should've sanitized allowed domains")
			}
		}
	})

	t.Run("team user", func(t *testing.T) {
		th.LinkUserToTeam(th.BasicUser2, team)

		client := th.CreateClient()
		th.LoginBasic2WithClient(client)

		rteams, resp := client.SearchTeams(&model.TeamSearch{Term: t.Name()})
		CheckNoError(t, resp)
		for _, rteam := range rteams {
			if rteam.Email != "" {
				t.Fatal("should've sanitized email")
			} else if rteam.AllowedDomains != "" {
				t.Fatal("should've sanitized allowed domains")
			}
		}
	})

	t.Run("team admin", func(t *testing.T) {
		rteams, resp := th.Client.SearchTeams(&model.TeamSearch{Term: t.Name()})
		CheckNoError(t, resp)
		for _, rteam := range rteams {
			if rteam.Id == team.Id || rteam.Id == team2.Id || rteam.Id == th.BasicTeam.Id {
				if rteam.Email == "" {
					t.Fatal("should not have sanitized email")
				} else if rteam.AllowedDomains == "" {
					t.Fatal("should not have sanitized allowed domains")
				}
			}
		}
	})

	t.Run("system admin", func(t *testing.T) {
		rteams, resp := th.SystemAdminClient.SearchTeams(&model.TeamSearch{Term: t.Name()})
		CheckNoError(t, resp)
		for _, rteam := range rteams {
			if rteam.Email == "" {
				t.Fatal("should not have sanitized email")
			} else if rteam.AllowedDomains == "" {
				t.Fatal("should not have sanitized allowed domains")
			}
		}
	})
}

func TestGetTeamsForUser(t *testing.T) {
	th := Setup().InitBasic().InitSystemAdmin()
	defer th.TearDown()
	Client := th.Client

	team2 := &model.Team{DisplayName: "Name", Name: GenerateTestTeamName(), Email: th.GenerateTestEmail(), Type: model.TEAM_INVITE}
	rteam2, _ := Client.CreateTeam(team2)

	teams, resp := Client.GetTeamsForUser(th.BasicUser.Id, "")
	CheckNoError(t, resp)

	if len(teams) != 2 {
		t.Fatal("wrong number of teams")
	}

	found1 := false
	found2 := false
	for _, t := range teams {
		if t.Id == th.BasicTeam.Id {
			found1 = true
		} else if t.Id == rteam2.Id {
			found2 = true
		}
	}

	if !found1 || !found2 {
		t.Fatal("missing team")
	}

	_, resp = Client.GetTeamsForUser("junk", "")
	CheckBadRequestStatus(t, resp)

	_, resp = Client.GetTeamsForUser(model.NewId(), "")
	CheckForbiddenStatus(t, resp)

	_, resp = Client.GetTeamsForUser(th.BasicUser2.Id, "")
	CheckForbiddenStatus(t, resp)

	_, resp = th.SystemAdminClient.GetTeamsForUser(th.BasicUser2.Id, "")
	CheckNoError(t, resp)
}

func TestGetTeamsForUserSanitization(t *testing.T) {
	th := Setup().InitBasic().InitSystemAdmin()
	defer th.TearDown()

	team, resp := th.Client.CreateTeam(&model.Team{
		DisplayName:    t.Name() + "_1",
		Name:           GenerateTestTeamName(),
		Email:          th.GenerateTestEmail(),
		Type:           model.TEAM_OPEN,
		AllowedDomains: "simulator.amazonses.com",
	})
	CheckNoError(t, resp)
	team2, resp := th.Client.CreateTeam(&model.Team{
		DisplayName:    t.Name() + "_2",
		Name:           GenerateTestTeamName(),
		Email:          th.GenerateTestEmail(),
		Type:           model.TEAM_OPEN,
		AllowedDomains: "simulator.amazonses.com",
	})
	CheckNoError(t, resp)

	t.Run("team user", func(t *testing.T) {
		th.LinkUserToTeam(th.BasicUser2, team)
		th.LinkUserToTeam(th.BasicUser2, team2)

		client := th.CreateClient()
		th.LoginBasic2WithClient(client)

		rteams, resp := client.GetTeamsForUser(th.BasicUser2.Id, "")
		CheckNoError(t, resp)
		for _, rteam := range rteams {
			if rteam.Id != team.Id && rteam.Id != team2.Id {
				continue
			}

			if rteam.Email != "" {
				t.Fatal("should've sanitized email")
			} else if rteam.AllowedDomains != "" {
				t.Fatal("should've sanitized allowed domains")
			}
		}
	})

	t.Run("team admin", func(t *testing.T) {
		rteams, resp := th.Client.GetTeamsForUser(th.BasicUser.Id, "")
		CheckNoError(t, resp)
		for _, rteam := range rteams {
			if rteam.Id != team.Id && rteam.Id != team2.Id {
				continue
			}

			if rteam.Email == "" {
				t.Fatal("should not have sanitized email")
			} else if rteam.AllowedDomains == "" {
				t.Fatal("should not have sanitized allowed domains")
			}
		}
	})

	t.Run("system admin", func(t *testing.T) {
		rteams, resp := th.SystemAdminClient.GetTeamsForUser(th.BasicUser.Id, "")
		CheckNoError(t, resp)
		for _, rteam := range rteams {
			if rteam.Id != team.Id && rteam.Id != team2.Id {
				continue
			}

			if rteam.Email == "" {
				t.Fatal("should not have sanitized email")
			} else if rteam.AllowedDomains == "" {
				t.Fatal("should not have sanitized allowed domains")
			}
		}
	})
}

func TestGetTeamMember(t *testing.T) {
	th := Setup().InitBasic().InitSystemAdmin()
	defer th.TearDown()
	Client := th.Client
	team := th.BasicTeam
	user := th.BasicUser

	rmember, resp := Client.GetTeamMember(team.Id, user.Id, "")
	CheckNoError(t, resp)

	if rmember.TeamId != team.Id {
		t.Fatal("wrong team id")
	}

	if rmember.UserId != user.Id {
		t.Fatal("wrong team id")
	}

	_, resp = Client.GetTeamMember("junk", user.Id, "")
	CheckBadRequestStatus(t, resp)

	_, resp = Client.GetTeamMember(team.Id, "junk", "")
	CheckBadRequestStatus(t, resp)

	_, resp = Client.GetTeamMember("junk", "junk", "")
	CheckBadRequestStatus(t, resp)

	_, resp = Client.GetTeamMember(team.Id, model.NewId(), "")
	CheckNotFoundStatus(t, resp)

	_, resp = Client.GetTeamMember(model.NewId(), user.Id, "")
	CheckForbiddenStatus(t, resp)

	_, resp = th.SystemAdminClient.GetTeamMember(team.Id, user.Id, "")
	CheckNoError(t, resp)
}

func TestGetTeamMembers(t *testing.T) {
	th := Setup().InitBasic().InitSystemAdmin()
	defer th.TearDown()
	Client := th.Client
	team := th.BasicTeam
	userNotMember := th.CreateUser()

	rmembers, resp := Client.GetTeamMembers(team.Id, 0, 100, "")
	CheckNoError(t, resp)

	t.Logf("rmembers count %v\n", len(rmembers))

	if len(rmembers) == 0 {
		t.Fatal("should have results")
	}

	for _, rmember := range rmembers {
		if rmember.TeamId != team.Id || rmember.UserId == userNotMember.Id {
			t.Fatal("user should be a member of team")
		}
	}

	rmembers, resp = Client.GetTeamMembers(team.Id, 0, 1, "")
	CheckNoError(t, resp)
	if len(rmembers) != 1 {
		t.Fatal("should be 1 per page")
	}

	rmembers, resp = Client.GetTeamMembers(team.Id, 1, 1, "")
	CheckNoError(t, resp)
	if len(rmembers) != 1 {
		t.Fatal("should be 1 per page")
	}

	rmembers, resp = Client.GetTeamMembers(team.Id, 10000, 100, "")
	CheckNoError(t, resp)
	if len(rmembers) != 0 {
		t.Fatal("should be no member")
	}

	_, resp = Client.GetTeamMembers("junk", 0, 100, "")
	CheckBadRequestStatus(t, resp)

	_, resp = Client.GetTeamMembers(model.NewId(), 0, 100, "")
	CheckForbiddenStatus(t, resp)

	Client.Logout()
	rmembers, resp = Client.GetTeamMembers(team.Id, 0, 1, "")
	CheckUnauthorizedStatus(t, resp)

	rmembers, resp = th.SystemAdminClient.GetTeamMembers(team.Id, 0, 100, "")
	CheckNoError(t, resp)
}

func TestGetTeamMembersForUser(t *testing.T) {
	th := Setup().InitBasic().InitSystemAdmin()
	defer th.TearDown()
	Client := th.Client

	members, resp := Client.GetTeamMembersForUser(th.BasicUser.Id, "")
	CheckNoError(t, resp)

	found := false
	for _, m := range members {
		if m.TeamId == th.BasicTeam.Id {
			found = true
		}
	}

	if !found {
		t.Fatal("missing team member")
	}

	_, resp = Client.GetTeamMembersForUser("junk", "")
	CheckBadRequestStatus(t, resp)

	_, resp = Client.GetTeamMembersForUser(model.NewId(), "")
	CheckForbiddenStatus(t, resp)

	Client.Logout()
	_, resp = Client.GetTeamMembersForUser(th.BasicUser.Id, "")
	CheckUnauthorizedStatus(t, resp)

	user := th.CreateUser()
	Client.Login(user.Email, user.Password)
	_, resp = Client.GetTeamMembersForUser(th.BasicUser.Id, "")
	CheckForbiddenStatus(t, resp)

	_, resp = th.SystemAdminClient.GetTeamMembersForUser(th.BasicUser.Id, "")
	CheckNoError(t, resp)
}

func TestGetTeamMembersByIds(t *testing.T) {
	th := Setup().InitBasic()
	defer th.TearDown()
	Client := th.Client

	tm, resp := Client.GetTeamMembersByIds(th.BasicTeam.Id, []string{th.BasicUser.Id})
	CheckNoError(t, resp)

	if tm[0].UserId != th.BasicUser.Id {
		t.Fatal("returned wrong user")
	}

	_, resp = Client.GetTeamMembersByIds(th.BasicTeam.Id, []string{})
	CheckBadRequestStatus(t, resp)

	tm1, resp := Client.GetTeamMembersByIds(th.BasicTeam.Id, []string{"junk"})
	CheckNoError(t, resp)
	if len(tm1) > 0 {
		t.Fatal("no users should be returned")
	}

	tm1, resp = Client.GetTeamMembersByIds(th.BasicTeam.Id, []string{"junk", th.BasicUser.Id})
	CheckNoError(t, resp)
	if len(tm1) != 1 {
		t.Fatal("1 user should be returned")
	}

	tm1, resp = Client.GetTeamMembersByIds("junk", []string{th.BasicUser.Id})
	CheckBadRequestStatus(t, resp)

	tm1, resp = Client.GetTeamMembersByIds(model.NewId(), []string{th.BasicUser.Id})
	CheckForbiddenStatus(t, resp)

	Client.Logout()
	_, resp = Client.GetTeamMembersByIds(th.BasicTeam.Id, []string{th.BasicUser.Id})
	CheckUnauthorizedStatus(t, resp)
}

func TestAddTeamMember(t *testing.T) {
	th := Setup().InitBasic().InitSystemAdmin()
	defer th.TearDown()
	Client := th.Client
	team := th.BasicTeam
	otherUser := th.CreateUser()

	if err := th.App.RemoveUserFromTeam(th.BasicTeam.Id, th.BasicUser2.Id, ""); err != nil {
		t.Fatalf(err.Error())
	}

	// Regular user can't add a member to a team they don't belong to.
	th.LoginBasic2()
	tm, resp := Client.AddTeamMember(team.Id, otherUser.Id)
	CheckForbiddenStatus(t, resp)
	if resp.Error == nil {
		t.Fatalf("Error is nil")
	}
	Client.Logout()

	// Regular user can add a member to a team they belong to.
	th.LoginBasic()
	tm, resp = Client.AddTeamMember(team.Id, otherUser.Id)
	CheckNoError(t, resp)
	CheckCreatedStatus(t, resp)

	// Check all the returned data.
	if tm == nil {
		t.Fatal("should have returned team member")
	}

	if tm.UserId != otherUser.Id {
		t.Fatal("user ids should have matched")
	}

	if tm.TeamId != team.Id {
		t.Fatal("team ids should have matched")
	}

	// Check with various invalid requests.
	tm, resp = Client.AddTeamMember(team.Id, "junk")
	CheckBadRequestStatus(t, resp)

	if tm != nil {
		t.Fatal("should have not returned team member")
	}

	_, resp = Client.AddTeamMember("junk", otherUser.Id)
	CheckBadRequestStatus(t, resp)

	_, resp = Client.AddTeamMember(GenerateTestId(), otherUser.Id)
	CheckForbiddenStatus(t, resp)

	_, resp = Client.AddTeamMember(team.Id, GenerateTestId())
	CheckNotFoundStatus(t, resp)

	Client.Logout()

<<<<<<< HEAD
	// Check the appropriate permissions are enforced.
	defaultRolePermissions := th.SaveDefaultRolePermissions()
	defer func() {
		th.RestoreDefaultRolePermissions(defaultRolePermissions)
	}()

	// Set the config so that only team admins can add a user to a team.
	th.AddPermissionToRole(model.PERMISSION_INVITE_USER.Id, model.TEAM_ADMIN_ROLE_ID)
	th.AddPermissionToRole(model.PERMISSION_ADD_USER_TO_TEAM.Id, model.TEAM_ADMIN_ROLE_ID)
	th.RemovePermissionFromRole(model.PERMISSION_INVITE_USER.Id, model.TEAM_USER_ROLE_ID)
	th.RemovePermissionFromRole(model.PERMISSION_ADD_USER_TO_TEAM.Id, model.TEAM_USER_ROLE_ID)

=======
	// Set the config so that only team admins can add a user to a team.
	th.App.UpdateConfig(func(cfg *model.Config) { *cfg.TeamSettings.RestrictTeamInvite = model.PERMISSIONS_TEAM_ADMIN })
	th.LoginBasic()

	// Test without the EE license to see that the permission restriction is ignored.
	_, resp = Client.AddTeamMember(team.Id, otherUser.Id)
	CheckNoError(t, resp)

	// Add an EE license.
	th.App.SetLicense(model.NewTestLicense())
>>>>>>> d88d2bc2
	th.LoginBasic()

	// Check that a regular user can't add someone to the team.
	_, resp = Client.AddTeamMember(team.Id, otherUser.Id)
	CheckForbiddenStatus(t, resp)

	// Update user to team admin
	th.UpdateUserToTeamAdmin(th.BasicUser, th.BasicTeam)
	th.App.InvalidateAllCaches()
<<<<<<< HEAD
=======
	th.App.UpdateConfig(func(cfg *model.Config) { *cfg.TeamSettings.RestrictTeamInvite = model.PERMISSIONS_TEAM_ADMIN })
	th.App.SetLicense(model.NewTestLicense())
>>>>>>> d88d2bc2
	th.LoginBasic()

	// Should work as a team admin.
	_, resp = Client.AddTeamMember(team.Id, otherUser.Id)
	CheckNoError(t, resp)

<<<<<<< HEAD
	// Change permission level to team user
	th.AddPermissionToRole(model.PERMISSION_INVITE_USER.Id, model.TEAM_USER_ROLE_ID)
	th.AddPermissionToRole(model.PERMISSION_ADD_USER_TO_TEAM.Id, model.TEAM_USER_ROLE_ID)
	th.RemovePermissionFromRole(model.PERMISSION_INVITE_USER.Id, model.TEAM_ADMIN_ROLE_ID)
	th.RemovePermissionFromRole(model.PERMISSION_ADD_USER_TO_TEAM.Id, model.TEAM_ADMIN_ROLE_ID)
=======
	// Change permission level to System Admin
	th.App.UpdateConfig(func(cfg *model.Config) { *cfg.TeamSettings.RestrictTeamInvite = model.PERMISSIONS_SYSTEM_ADMIN })
>>>>>>> d88d2bc2

	th.UpdateUserToNonTeamAdmin(th.BasicUser, th.BasicTeam)
	th.App.InvalidateAllCaches()
<<<<<<< HEAD
=======
	th.App.UpdateConfig(func(cfg *model.Config) { *cfg.TeamSettings.RestrictTeamInvite = model.PERMISSIONS_ALL })
	th.App.SetLicense(model.NewTestLicense())
>>>>>>> d88d2bc2
	th.LoginBasic()

	// Should work as a regular user.
	_, resp = Client.AddTeamMember(team.Id, otherUser.Id)
	CheckNoError(t, resp)

<<<<<<< HEAD
=======
	th.LoginBasic()

>>>>>>> d88d2bc2
	// by hash and data
	Client.Login(otherUser.Email, otherUser.Password)

	dataObject := make(map[string]string)
	dataObject["time"] = fmt.Sprintf("%v", model.GetMillis())
	dataObject["id"] = team.Id
	dataObject["invite_id"] = team.InviteId

	data := model.MapToJson(dataObject)
	hashed := utils.HashSha256(fmt.Sprintf("%v:%v", data, th.App.Config().EmailSettings.InviteSalt))

	tm, resp = Client.AddTeamMemberFromInvite(hashed, data, "")
	CheckNoError(t, resp)

	if tm == nil {
		t.Fatal("should have returned team member")
	}

	if tm.UserId != otherUser.Id {
		t.Fatal("user ids should have matched")
	}

	if tm.TeamId != team.Id {
		t.Fatal("team ids should have matched")
	}

	tm, resp = Client.AddTeamMemberFromInvite("junk", data, "")
	CheckBadRequestStatus(t, resp)

	if tm != nil {
		t.Fatal("should have not returned team member")
	}

	_, resp = Client.AddTeamMemberFromInvite(hashed, "junk", "")
	CheckBadRequestStatus(t, resp)

	// expired data of more than 50 hours
	dataObject["time"] = fmt.Sprintf("%v", model.GetMillis()-1000*60*60*50)
	data = model.MapToJson(dataObject)
	hashed = utils.HashSha256(fmt.Sprintf("%v:%v", data, th.App.Config().EmailSettings.InviteSalt))

	tm, resp = Client.AddTeamMemberFromInvite(hashed, data, "")
	CheckBadRequestStatus(t, resp)

	// invalid team id
	dataObject["id"] = GenerateTestId()
	data = model.MapToJson(dataObject)
	hashed = utils.HashSha256(fmt.Sprintf("%v:%v", data, th.App.Config().EmailSettings.InviteSalt))

	tm, resp = Client.AddTeamMemberFromInvite(hashed, data, "")
	CheckBadRequestStatus(t, resp)

	// by invite_id
	Client.Login(otherUser.Email, otherUser.Password)

	tm, resp = Client.AddTeamMemberFromInvite("", "", team.InviteId)
	CheckNoError(t, resp)

	if tm == nil {
		t.Fatal("should have returned team member")
	}

	if tm.UserId != otherUser.Id {
		t.Fatal("user ids should have matched")
	}

	if tm.TeamId != team.Id {
		t.Fatal("team ids should have matched")
	}

	tm, resp = Client.AddTeamMemberFromInvite("", "", "junk")
	CheckNotFoundStatus(t, resp)

	if tm != nil {
		t.Fatal("should have not returned team member")
	}
}

func TestAddTeamMembers(t *testing.T) {
	th := Setup().InitBasic().InitSystemAdmin()
	defer th.TearDown()
	Client := th.Client
	team := th.BasicTeam
	otherUser := th.CreateUser()
	userList := []string{
		otherUser.Id,
	}

	if err := th.App.RemoveUserFromTeam(th.BasicTeam.Id, th.BasicUser2.Id, ""); err != nil {
		t.Fatalf(err.Error())
	}

	// Regular user can't add a member to a team they don't belong to.
	th.LoginBasic2()
	tm, resp := Client.AddTeamMembers(team.Id, userList)
	CheckForbiddenStatus(t, resp)
	Client.Logout()

	// Regular user can add a member to a team they belong to.
	th.LoginBasic()
	tm, resp = Client.AddTeamMembers(team.Id, userList)
	CheckNoError(t, resp)
	CheckCreatedStatus(t, resp)

	// Check all the returned data.
	if tm[0] == nil {
		t.Fatal("should have returned team member")
	}

	if tm[0].UserId != otherUser.Id {
		t.Fatal("user ids should have matched")
	}

	if tm[0].TeamId != team.Id {
		t.Fatal("team ids should have matched")
	}

	// Check with various invalid requests.
	_, resp = Client.AddTeamMembers("junk", userList)
	CheckBadRequestStatus(t, resp)

	_, resp = Client.AddTeamMembers(GenerateTestId(), userList)
	CheckForbiddenStatus(t, resp)

	testUserList := append(userList, GenerateTestId())
	_, resp = Client.AddTeamMembers(team.Id, testUserList)
	CheckNotFoundStatus(t, resp)

	// Test with many users.
	for i := 0; i < 25; i++ {
		testUserList = append(testUserList, GenerateTestId())
	}
	_, resp = Client.AddTeamMembers(team.Id, testUserList)
	CheckBadRequestStatus(t, resp)

	Client.Logout()

<<<<<<< HEAD
	// Check the appropriate permissions are enforced.
	defaultRolePermissions := th.SaveDefaultRolePermissions()
	defer func() {
		th.RestoreDefaultRolePermissions(defaultRolePermissions)
	}()

	// Set the config so that only team admins can add a user to a team.
	th.AddPermissionToRole(model.PERMISSION_INVITE_USER.Id, model.TEAM_ADMIN_ROLE_ID)
	th.AddPermissionToRole(model.PERMISSION_ADD_USER_TO_TEAM.Id, model.TEAM_ADMIN_ROLE_ID)
	th.RemovePermissionFromRole(model.PERMISSION_INVITE_USER.Id, model.TEAM_USER_ROLE_ID)
	th.RemovePermissionFromRole(model.PERMISSION_ADD_USER_TO_TEAM.Id, model.TEAM_USER_ROLE_ID)

=======
	// Set the config so that only team admins can add a user to a team.
	th.App.UpdateConfig(func(cfg *model.Config) { *cfg.TeamSettings.RestrictTeamInvite = model.PERMISSIONS_TEAM_ADMIN })
	th.LoginBasic()

	// Test without the EE license to see that the permission restriction is ignored.
	_, resp = Client.AddTeamMembers(team.Id, userList)
	CheckNoError(t, resp)

	// Add an EE license.
	th.App.SetLicense(model.NewTestLicense())
>>>>>>> d88d2bc2
	th.LoginBasic()

	// Check that a regular user can't add someone to the team.
	_, resp = Client.AddTeamMembers(team.Id, userList)
	CheckForbiddenStatus(t, resp)

	// Update user to team admin
	th.UpdateUserToTeamAdmin(th.BasicUser, th.BasicTeam)
	th.App.InvalidateAllCaches()
<<<<<<< HEAD
=======
	th.App.UpdateConfig(func(cfg *model.Config) { *cfg.TeamSettings.RestrictTeamInvite = model.PERMISSIONS_TEAM_ADMIN })
	th.App.SetLicense(model.NewTestLicense())
>>>>>>> d88d2bc2
	th.LoginBasic()

	// Should work as a team admin.
	_, resp = Client.AddTeamMembers(team.Id, userList)
	CheckNoError(t, resp)

<<<<<<< HEAD
	// Change permission level to team user
	th.AddPermissionToRole(model.PERMISSION_INVITE_USER.Id, model.TEAM_USER_ROLE_ID)
	th.AddPermissionToRole(model.PERMISSION_ADD_USER_TO_TEAM.Id, model.TEAM_USER_ROLE_ID)
	th.RemovePermissionFromRole(model.PERMISSION_INVITE_USER.Id, model.TEAM_ADMIN_ROLE_ID)
	th.RemovePermissionFromRole(model.PERMISSION_ADD_USER_TO_TEAM.Id, model.TEAM_ADMIN_ROLE_ID)
=======
	// Change permission level to System Admin
	th.App.UpdateConfig(func(cfg *model.Config) { *cfg.TeamSettings.RestrictTeamInvite = model.PERMISSIONS_SYSTEM_ADMIN })

	// Should not work as team admin.
	_, resp = Client.AddTeamMembers(team.Id, userList)
	CheckForbiddenStatus(t, resp)

	// Should work as system admin.
	_, resp = th.SystemAdminClient.AddTeamMembers(team.Id, userList)
	CheckNoError(t, resp)
>>>>>>> d88d2bc2

	th.UpdateUserToNonTeamAdmin(th.BasicUser, th.BasicTeam)
	th.App.InvalidateAllCaches()
<<<<<<< HEAD
=======
	th.App.UpdateConfig(func(cfg *model.Config) { *cfg.TeamSettings.RestrictTeamInvite = model.PERMISSIONS_ALL })
	th.App.SetLicense(model.NewTestLicense())
>>>>>>> d88d2bc2
	th.LoginBasic()

	// Should work as a regular user.
	_, resp = Client.AddTeamMembers(team.Id, userList)
	CheckNoError(t, resp)
}

func TestRemoveTeamMember(t *testing.T) {
	th := Setup().InitBasic().InitSystemAdmin()
	defer th.TearDown()
	Client := th.Client

	pass, resp := Client.RemoveTeamMember(th.BasicTeam.Id, th.BasicUser.Id)
	CheckNoError(t, resp)

	if !pass {
		t.Fatal("should have passed")
	}

	_, resp = th.SystemAdminClient.AddTeamMember(th.BasicTeam.Id, th.BasicUser.Id)
	CheckNoError(t, resp)

	_, resp = Client.RemoveTeamMember(th.BasicTeam.Id, "junk")
	CheckBadRequestStatus(t, resp)

	_, resp = Client.RemoveTeamMember("junk", th.BasicUser2.Id)
	CheckBadRequestStatus(t, resp)

	_, resp = Client.RemoveTeamMember(th.BasicTeam.Id, th.BasicUser2.Id)
	CheckForbiddenStatus(t, resp)

	_, resp = Client.RemoveTeamMember(model.NewId(), th.BasicUser.Id)
	CheckNotFoundStatus(t, resp)

	_, resp = th.SystemAdminClient.RemoveTeamMember(th.BasicTeam.Id, th.BasicUser.Id)
	CheckNoError(t, resp)
}

func TestGetTeamStats(t *testing.T) {
	th := Setup().InitBasic().InitSystemAdmin()
	defer th.TearDown()
	Client := th.Client
	team := th.BasicTeam

	rstats, resp := Client.GetTeamStats(team.Id, "")
	CheckNoError(t, resp)

	if rstats.TeamId != team.Id {
		t.Fatal("wrong team id")
	}

	if rstats.TotalMemberCount != 3 {
		t.Fatal("wrong count")
	}

	if rstats.ActiveMemberCount != 3 {
		t.Fatal("wrong count")
	}

	_, resp = Client.GetTeamStats("junk", "")
	CheckBadRequestStatus(t, resp)

	_, resp = Client.GetTeamStats(model.NewId(), "")
	CheckForbiddenStatus(t, resp)

	_, resp = th.SystemAdminClient.GetTeamStats(team.Id, "")
	CheckNoError(t, resp)

	// deactivate BasicUser2
	th.UpdateActiveUser(th.BasicUser2, false)

	rstats, resp = th.SystemAdminClient.GetTeamStats(team.Id, "")
	CheckNoError(t, resp)

	if rstats.TotalMemberCount != 3 {
		t.Fatal("wrong count")
	}

	if rstats.ActiveMemberCount != 2 {
		t.Fatal("wrong count")
	}

	// login with different user and test if forbidden
	user := th.CreateUser()
	Client.Login(user.Email, user.Password)
	_, resp = Client.GetTeamStats(th.BasicTeam.Id, "")
	CheckForbiddenStatus(t, resp)

	Client.Logout()
	_, resp = Client.GetTeamStats(th.BasicTeam.Id, "")
	CheckUnauthorizedStatus(t, resp)
}

func TestUpdateTeamMemberRoles(t *testing.T) {
	th := Setup().InitBasic().InitSystemAdmin()
	defer th.TearDown()
	Client := th.Client
	SystemAdminClient := th.SystemAdminClient

	const TEAM_MEMBER = "team_user"
	const TEAM_ADMIN = "team_user team_admin"

	// user 1 tries to promote user 2
	ok, resp := Client.UpdateTeamMemberRoles(th.BasicTeam.Id, th.BasicUser2.Id, TEAM_ADMIN)
	CheckForbiddenStatus(t, resp)
	if ok {
		t.Fatal("should have returned false")
	}

	// user 1 tries to promote himself
	_, resp = Client.UpdateTeamMemberRoles(th.BasicTeam.Id, th.BasicUser.Id, TEAM_ADMIN)
	CheckForbiddenStatus(t, resp)

	// user 1 tries to demote someone
	_, resp = Client.UpdateTeamMemberRoles(th.BasicTeam.Id, th.SystemAdminUser.Id, TEAM_MEMBER)
	CheckForbiddenStatus(t, resp)

	// system admin promotes user 1
	ok, resp = SystemAdminClient.UpdateTeamMemberRoles(th.BasicTeam.Id, th.BasicUser.Id, TEAM_ADMIN)
	CheckNoError(t, resp)
	if !ok {
		t.Fatal("should have returned true")
	}

	// user 1 (team admin) promotes user 2
	_, resp = Client.UpdateTeamMemberRoles(th.BasicTeam.Id, th.BasicUser2.Id, TEAM_ADMIN)
	CheckNoError(t, resp)

	// user 1 (team admin) demotes user 2 (team admin)
	_, resp = Client.UpdateTeamMemberRoles(th.BasicTeam.Id, th.BasicUser2.Id, TEAM_MEMBER)
	CheckNoError(t, resp)

	// user 1 (team admin) tries to demote system admin (not member of a team)
	_, resp = Client.UpdateTeamMemberRoles(th.BasicTeam.Id, th.SystemAdminUser.Id, TEAM_MEMBER)
	CheckBadRequestStatus(t, resp)

	// user 1 (team admin) demotes system admin (member of a team)
	th.LinkUserToTeam(th.SystemAdminUser, th.BasicTeam)
	_, resp = Client.UpdateTeamMemberRoles(th.BasicTeam.Id, th.SystemAdminUser.Id, TEAM_MEMBER)
	CheckNoError(t, resp)
	// Note from API v3
	// Note to anyone who thinks this (above) test is wrong:
	// This operation will not affect the system admin's permissions because they have global access to all teams.
	// Their team level permissions are irrelavent. A team admin should be able to manage team level permissions.

	// System admins should be able to manipulate permission no matter what their team level permissions are.
	// system admin promotes user 2
	_, resp = SystemAdminClient.UpdateTeamMemberRoles(th.BasicTeam.Id, th.BasicUser2.Id, TEAM_ADMIN)
	CheckNoError(t, resp)

	// system admin demotes user 2 (team admin)
	_, resp = SystemAdminClient.UpdateTeamMemberRoles(th.BasicTeam.Id, th.BasicUser2.Id, TEAM_MEMBER)
	CheckNoError(t, resp)

	// user 1 (team admin) tries to promote himself to a random team
	_, resp = Client.UpdateTeamMemberRoles(model.NewId(), th.BasicUser.Id, TEAM_ADMIN)
	CheckForbiddenStatus(t, resp)

	// user 1 (team admin) tries to promote a random user
	_, resp = Client.UpdateTeamMemberRoles(th.BasicTeam.Id, model.NewId(), TEAM_ADMIN)
	CheckBadRequestStatus(t, resp)

	// user 1 (team admin) tries to promote invalid team permission
	_, resp = Client.UpdateTeamMemberRoles(th.BasicTeam.Id, th.BasicUser.Id, "junk")
	CheckBadRequestStatus(t, resp)

	// user 1 (team admin) demotes himself
	_, resp = Client.UpdateTeamMemberRoles(th.BasicTeam.Id, th.BasicUser.Id, TEAM_MEMBER)
	CheckNoError(t, resp)
}

func TestGetMyTeamsUnread(t *testing.T) {
	th := Setup().InitBasic().InitSystemAdmin()
	defer th.TearDown()
	Client := th.Client

	user := th.BasicUser
	Client.Login(user.Email, user.Password)

	teams, resp := Client.GetTeamsUnreadForUser(user.Id, "")
	CheckNoError(t, resp)
	if len(teams) == 0 {
		t.Fatal("should have results")
	}

	teams, resp = Client.GetTeamsUnreadForUser(user.Id, th.BasicTeam.Id)
	CheckNoError(t, resp)
	if len(teams) != 0 {
		t.Fatal("should not have results")
	}

	_, resp = Client.GetTeamsUnreadForUser("fail", "")
	CheckBadRequestStatus(t, resp)

	_, resp = Client.GetTeamsUnreadForUser(model.NewId(), "")
	CheckForbiddenStatus(t, resp)

	Client.Logout()
	_, resp = Client.GetTeamsUnreadForUser(user.Id, "")
	CheckUnauthorizedStatus(t, resp)
}

func TestTeamExists(t *testing.T) {
	th := Setup().InitBasic().InitSystemAdmin()
	defer th.TearDown()
	Client := th.Client
	team := th.BasicTeam

	th.LoginBasic()

	exists, resp := Client.TeamExists(team.Name, "")
	CheckNoError(t, resp)
	if !exists {
		t.Fatal("team should exist")
	}

	exists, resp = Client.TeamExists("testingteam", "")
	CheckNoError(t, resp)
	if exists {
		t.Fatal("team should not exist")
	}

	Client.Logout()
	_, resp = Client.TeamExists(team.Name, "")
	CheckUnauthorizedStatus(t, resp)
}

func TestImportTeam(t *testing.T) {
	th := Setup().InitBasic().InitSystemAdmin()
	defer th.TearDown()

	t.Run("ImportTeam", func(t *testing.T) {
		var data []byte
		var err error
		data, err = readTestFile("Fake_Team_Import.zip")
		if err != nil && len(data) == 0 {
			t.Fatal("Error while reading the test file.")
		}

		// Import the channels/users/posts
		fileResp, resp := th.SystemAdminClient.ImportTeam(data, binary.Size(data), "slack", "Fake_Team_Import.zip", th.BasicTeam.Id)
		CheckNoError(t, resp)

		fileData, err := base64.StdEncoding.DecodeString(fileResp["results"])
		if err != nil {
			t.Fatal("failed to decode base64 results data")
		}

		fileReturned := fmt.Sprintf("%s", fileData)
		if !strings.Contains(fileReturned, "darth.vader@stardeath.com") {
			t.Log(fileReturned)
			t.Fatal("failed to report the user was imported")
		}

		// Checking the imported users
		importedUser, resp := th.SystemAdminClient.GetUserByUsername("bot_test", "")
		CheckNoError(t, resp)
		if importedUser.Username != "bot_test" {
			t.Fatal("username should match with the imported user")
		}

		importedUser, resp = th.SystemAdminClient.GetUserByUsername("lordvader", "")
		CheckNoError(t, resp)
		if importedUser.Username != "lordvader" {
			t.Fatal("username should match with the imported user")
		}

		// Checking the imported Channels
		importedChannel, resp := th.SystemAdminClient.GetChannelByName("testchannel", th.BasicTeam.Id, "")
		CheckNoError(t, resp)
		if importedChannel.Name != "testchannel" {
			t.Fatal("names did not match expected: testchannel")
		}

		importedChannel, resp = th.SystemAdminClient.GetChannelByName("general", th.BasicTeam.Id, "")
		CheckNoError(t, resp)
		if importedChannel.Name != "general" {
			t.Fatal("names did not match expected: general")
		}

		posts, resp := th.SystemAdminClient.GetPostsForChannel(importedChannel.Id, 0, 60, "")
		CheckNoError(t, resp)
		if posts.Posts[posts.Order[3]].Message != "This is a test post to test the import process" {
			t.Fatal("missing posts in the import process")
		}
	})

	t.Run("MissingFile", func(t *testing.T) {
		_, resp := th.SystemAdminClient.ImportTeam(nil, 4343, "slack", "Fake_Team_Import.zip", th.BasicTeam.Id)
		CheckBadRequestStatus(t, resp)
	})

	t.Run("WrongPermission", func(t *testing.T) {
		var data []byte
		var err error
		data, err = readTestFile("Fake_Team_Import.zip")
		if err != nil && len(data) == 0 {
			t.Fatal("Error while reading the test file.")
		}

		// Import the channels/users/posts
		_, resp := th.Client.ImportTeam(data, binary.Size(data), "slack", "Fake_Team_Import.zip", th.BasicTeam.Id)
		CheckForbiddenStatus(t, resp)
	})
}

func TestInviteUsersToTeam(t *testing.T) {
	th := Setup().InitBasic().InitSystemAdmin()
	defer th.TearDown()

	user1 := th.GenerateTestEmail()
	user2 := th.GenerateTestEmail()

	emailList := []string{user1, user2}

	//Delete all the messages before check the sample email
	utils.DeleteMailBox(user1)
	utils.DeleteMailBox(user2)

	okMsg, resp := th.SystemAdminClient.InviteUsersToTeam(th.BasicTeam.Id, emailList)
	CheckNoError(t, resp)
	if !okMsg {
		t.Fatal("should return true")
	}

	nameFormat := *th.App.Config().TeamSettings.TeammateNameDisplay
	expectedSubject := utils.T("api.templates.invite_subject",
		map[string]interface{}{"SenderName": th.SystemAdminUser.GetDisplayName(nameFormat),
			"TeamDisplayName": th.BasicTeam.DisplayName,
			"SiteName":        th.App.ClientConfig()["SiteName"]})

	//Check if the email was send to the rigth email address
	for _, email := range emailList {
		var resultsMailbox utils.JSONMessageHeaderInbucket
		err := utils.RetryInbucket(5, func() error {
			var err error
			resultsMailbox, err = utils.GetMailBox(email)
			return err
		})
		if err != nil {
			t.Log(err)
			t.Log("No email was received, maybe due load on the server. Disabling this verification")
		}
		if err == nil && len(resultsMailbox) > 0 {
			if !strings.ContainsAny(resultsMailbox[len(resultsMailbox)-1].To[0], email) {
				t.Fatal("Wrong To recipient")
			} else {
				if resultsEmail, err := utils.GetMessageFromMailbox(email, resultsMailbox[len(resultsMailbox)-1].ID); err == nil {
					if resultsEmail.Subject != expectedSubject {
						t.Log(resultsEmail.Subject)
						t.Log(expectedSubject)
						t.Fatal("Wrong Subject")
					}
				}
			}
		}
	}

	th.App.UpdateConfig(func(cfg *model.Config) { cfg.TeamSettings.RestrictCreationToDomains = "@example.com" })

	err := th.App.InviteNewUsersToTeam(emailList, th.BasicTeam.Id, th.BasicUser.Id)

	if err == nil {
		t.Fatal("Adding users with non-restricted domains was allowed")
	}
	if err.Where != "InviteNewUsersToTeam" || err.Id != "api.team.invite_members.invalid_email.app_error" {
		t.Log(err)
		t.Fatal("Got wrong error message!")
	}
}

func TestGetTeamInviteInfo(t *testing.T) {
	th := Setup().InitBasic().InitSystemAdmin()
	defer th.TearDown()
	Client := th.Client
	team := th.BasicTeam

	team, resp := Client.GetTeamInviteInfo(team.InviteId)
	CheckNoError(t, resp)

	if team.DisplayName == "" {
		t.Fatal("should not be empty")
	}

	if team.Email != "" {
		t.Fatal("should be empty")
	}

	team.InviteId = "12345678901234567890123456789012"
	team, resp = th.SystemAdminClient.UpdateTeam(team)
	CheckNoError(t, resp)

	team, resp = Client.GetTeamInviteInfo(team.InviteId)
	CheckNoError(t, resp)

	_, resp = Client.GetTeamInviteInfo("junk")
	CheckNotFoundStatus(t, resp)
}<|MERGE_RESOLUTION|>--- conflicted
+++ resolved
@@ -67,7 +67,6 @@
 	_, resp = Client.CreateTeam(rteam)
 	CheckUnauthorizedStatus(t, resp)
 
-<<<<<<< HEAD
 	// Check the appropriate permissions are enforced.
 	defaultRolePermissions := th.SaveDefaultRolePermissions()
 	defer func() {
@@ -76,10 +75,6 @@
 
 	th.RemovePermissionFromRole(model.PERMISSION_CREATE_TEAM.Id, model.SYSTEM_USER_ROLE_ID)
 	th.AddPermissionToRole(model.PERMISSION_CREATE_TEAM.Id, model.SYSTEM_ADMIN_ROLE_ID)
-=======
-	// Update permission
-	th.App.UpdateConfig(func(cfg *model.Config) { cfg.TeamSettings.EnableTeamCreation = false })
->>>>>>> d88d2bc2
 
 	th.LoginBasic()
 	_, resp = Client.CreateTeam(team)
@@ -1297,7 +1292,6 @@
 
 	Client.Logout()
 
-<<<<<<< HEAD
 	// Check the appropriate permissions are enforced.
 	defaultRolePermissions := th.SaveDefaultRolePermissions()
 	defer func() {
@@ -1310,18 +1304,6 @@
 	th.RemovePermissionFromRole(model.PERMISSION_INVITE_USER.Id, model.TEAM_USER_ROLE_ID)
 	th.RemovePermissionFromRole(model.PERMISSION_ADD_USER_TO_TEAM.Id, model.TEAM_USER_ROLE_ID)
 
-=======
-	// Set the config so that only team admins can add a user to a team.
-	th.App.UpdateConfig(func(cfg *model.Config) { *cfg.TeamSettings.RestrictTeamInvite = model.PERMISSIONS_TEAM_ADMIN })
-	th.LoginBasic()
-
-	// Test without the EE license to see that the permission restriction is ignored.
-	_, resp = Client.AddTeamMember(team.Id, otherUser.Id)
-	CheckNoError(t, resp)
-
-	// Add an EE license.
-	th.App.SetLicense(model.NewTestLicense())
->>>>>>> d88d2bc2
 	th.LoginBasic()
 
 	// Check that a regular user can't add someone to the team.
@@ -1331,46 +1313,26 @@
 	// Update user to team admin
 	th.UpdateUserToTeamAdmin(th.BasicUser, th.BasicTeam)
 	th.App.InvalidateAllCaches()
-<<<<<<< HEAD
-=======
-	th.App.UpdateConfig(func(cfg *model.Config) { *cfg.TeamSettings.RestrictTeamInvite = model.PERMISSIONS_TEAM_ADMIN })
-	th.App.SetLicense(model.NewTestLicense())
->>>>>>> d88d2bc2
 	th.LoginBasic()
 
 	// Should work as a team admin.
 	_, resp = Client.AddTeamMember(team.Id, otherUser.Id)
 	CheckNoError(t, resp)
 
-<<<<<<< HEAD
 	// Change permission level to team user
 	th.AddPermissionToRole(model.PERMISSION_INVITE_USER.Id, model.TEAM_USER_ROLE_ID)
 	th.AddPermissionToRole(model.PERMISSION_ADD_USER_TO_TEAM.Id, model.TEAM_USER_ROLE_ID)
 	th.RemovePermissionFromRole(model.PERMISSION_INVITE_USER.Id, model.TEAM_ADMIN_ROLE_ID)
 	th.RemovePermissionFromRole(model.PERMISSION_ADD_USER_TO_TEAM.Id, model.TEAM_ADMIN_ROLE_ID)
-=======
-	// Change permission level to System Admin
-	th.App.UpdateConfig(func(cfg *model.Config) { *cfg.TeamSettings.RestrictTeamInvite = model.PERMISSIONS_SYSTEM_ADMIN })
->>>>>>> d88d2bc2
 
 	th.UpdateUserToNonTeamAdmin(th.BasicUser, th.BasicTeam)
 	th.App.InvalidateAllCaches()
-<<<<<<< HEAD
-=======
-	th.App.UpdateConfig(func(cfg *model.Config) { *cfg.TeamSettings.RestrictTeamInvite = model.PERMISSIONS_ALL })
-	th.App.SetLicense(model.NewTestLicense())
->>>>>>> d88d2bc2
 	th.LoginBasic()
 
 	// Should work as a regular user.
 	_, resp = Client.AddTeamMember(team.Id, otherUser.Id)
 	CheckNoError(t, resp)
 
-<<<<<<< HEAD
-=======
-	th.LoginBasic()
-
->>>>>>> d88d2bc2
 	// by hash and data
 	Client.Login(otherUser.Email, otherUser.Password)
 
@@ -1508,7 +1470,6 @@
 
 	Client.Logout()
 
-<<<<<<< HEAD
 	// Check the appropriate permissions are enforced.
 	defaultRolePermissions := th.SaveDefaultRolePermissions()
 	defer func() {
@@ -1521,18 +1482,6 @@
 	th.RemovePermissionFromRole(model.PERMISSION_INVITE_USER.Id, model.TEAM_USER_ROLE_ID)
 	th.RemovePermissionFromRole(model.PERMISSION_ADD_USER_TO_TEAM.Id, model.TEAM_USER_ROLE_ID)
 
-=======
-	// Set the config so that only team admins can add a user to a team.
-	th.App.UpdateConfig(func(cfg *model.Config) { *cfg.TeamSettings.RestrictTeamInvite = model.PERMISSIONS_TEAM_ADMIN })
-	th.LoginBasic()
-
-	// Test without the EE license to see that the permission restriction is ignored.
-	_, resp = Client.AddTeamMembers(team.Id, userList)
-	CheckNoError(t, resp)
-
-	// Add an EE license.
-	th.App.SetLicense(model.NewTestLicense())
->>>>>>> d88d2bc2
 	th.LoginBasic()
 
 	// Check that a regular user can't add someone to the team.
@@ -1542,43 +1491,20 @@
 	// Update user to team admin
 	th.UpdateUserToTeamAdmin(th.BasicUser, th.BasicTeam)
 	th.App.InvalidateAllCaches()
-<<<<<<< HEAD
-=======
-	th.App.UpdateConfig(func(cfg *model.Config) { *cfg.TeamSettings.RestrictTeamInvite = model.PERMISSIONS_TEAM_ADMIN })
-	th.App.SetLicense(model.NewTestLicense())
->>>>>>> d88d2bc2
 	th.LoginBasic()
 
 	// Should work as a team admin.
 	_, resp = Client.AddTeamMembers(team.Id, userList)
 	CheckNoError(t, resp)
 
-<<<<<<< HEAD
 	// Change permission level to team user
 	th.AddPermissionToRole(model.PERMISSION_INVITE_USER.Id, model.TEAM_USER_ROLE_ID)
 	th.AddPermissionToRole(model.PERMISSION_ADD_USER_TO_TEAM.Id, model.TEAM_USER_ROLE_ID)
 	th.RemovePermissionFromRole(model.PERMISSION_INVITE_USER.Id, model.TEAM_ADMIN_ROLE_ID)
 	th.RemovePermissionFromRole(model.PERMISSION_ADD_USER_TO_TEAM.Id, model.TEAM_ADMIN_ROLE_ID)
-=======
-	// Change permission level to System Admin
-	th.App.UpdateConfig(func(cfg *model.Config) { *cfg.TeamSettings.RestrictTeamInvite = model.PERMISSIONS_SYSTEM_ADMIN })
-
-	// Should not work as team admin.
-	_, resp = Client.AddTeamMembers(team.Id, userList)
-	CheckForbiddenStatus(t, resp)
-
-	// Should work as system admin.
-	_, resp = th.SystemAdminClient.AddTeamMembers(team.Id, userList)
-	CheckNoError(t, resp)
->>>>>>> d88d2bc2
 
 	th.UpdateUserToNonTeamAdmin(th.BasicUser, th.BasicTeam)
 	th.App.InvalidateAllCaches()
-<<<<<<< HEAD
-=======
-	th.App.UpdateConfig(func(cfg *model.Config) { *cfg.TeamSettings.RestrictTeamInvite = model.PERMISSIONS_ALL })
-	th.App.SetLicense(model.NewTestLicense())
->>>>>>> d88d2bc2
 	th.LoginBasic()
 
 	// Should work as a regular user.
